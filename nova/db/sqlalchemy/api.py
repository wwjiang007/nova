# vim: tabstop=4 shiftwidth=4 softtabstop=4

# Copyright 2010 United States Government as represented by the
# Administrator of the National Aeronautics and Space Administration.
# All Rights Reserved.
#
#    Licensed under the Apache License, Version 2.0 (the "License"); you may
#    not use this file except in compliance with the License. You may obtain
#    a copy of the License at
#
#         http://www.apache.org/licenses/LICENSE-2.0
#
#    Unless required by applicable law or agreed to in writing, software
#    distributed under the License is distributed on an "AS IS" BASIS, WITHOUT
#    WARRANTIES OR CONDITIONS OF ANY KIND, either express or implied. See the
#    License for the specific language governing permissions and limitations
#    under the License.
"""
Implementation of SQLAlchemy backend.
"""

import datetime
import warnings

from nova import db
from nova import exception
from nova import flags
from nova import utils
from nova.db.sqlalchemy import models
from nova.db.sqlalchemy.session import get_session
from sqlalchemy import or_
from sqlalchemy.exc import IntegrityError
from sqlalchemy.orm import joinedload
from sqlalchemy.orm import joinedload_all
from sqlalchemy.sql import exists
from sqlalchemy.sql import func

FLAGS = flags.FLAGS


def is_admin_context(context):
    """Indicates if the request context is an administrator."""
    if not context:
        warnings.warn(_('Use of empty request context is deprecated'),
                      DeprecationWarning)
        raise Exception('die')
    return context.is_admin


def is_user_context(context):
    """Indicates if the request context is a normal user."""
    if not context:
        return False
    if context.is_admin:
        return False
    if not context.user_id or not context.project_id:
        return False
    return True


def authorize_project_context(context, project_id):
    """Ensures that the request context has permission to access the
       given project.
    """
    if is_user_context(context):
        if not context.project:
            raise exception.NotAuthorized()
        elif context.project_id != project_id:
            raise exception.NotAuthorized()


def authorize_user_context(context, user_id):
    """Ensures that the request context has permission to access the
       given user.
    """
    if is_user_context(context):
        if not context.user:
            raise exception.NotAuthorized()
        elif context.user_id != user_id:
            raise exception.NotAuthorized()


def can_read_deleted(context):
    """Indicates if the context has access to deleted objects."""
    if not context:
        return False
    return context.read_deleted


def require_admin_context(f):
    """Decorator used to indicate that the method requires an
       administrator context.
    """
    def wrapper(*args, **kwargs):
        if not is_admin_context(args[0]):
            raise exception.NotAuthorized()
        return f(*args, **kwargs)
    return wrapper


def require_context(f):
    """Decorator used to indicate that the method requires either
       an administrator or normal user context.
    """
    def wrapper(*args, **kwargs):
        if not is_admin_context(args[0]) and not is_user_context(args[0]):
            raise exception.NotAuthorized()
        return f(*args, **kwargs)
    return wrapper


###################

@require_admin_context
def service_destroy(context, service_id):
    session = get_session()
    with session.begin():
        service_ref = service_get(context, service_id, session=session)
        service_ref.delete(session=session)


@require_admin_context
def service_get(context, service_id, session=None):
    if not session:
        session = get_session()

    result = session.query(models.Service).\
                     filter_by(id=service_id).\
                     filter_by(deleted=can_read_deleted(context)).\
                     first()

    if not result:
        raise exception.NotFound(_('No service for id %s') % service_id)

    return result


@require_admin_context
def service_get_all(context, session=None, disabled=False):
    if not session:
        session = get_session()

    result = session.query(models.Service).\
                   filter_by(deleted=can_read_deleted(context)).\
                   filter_by(disabled=disabled).\
                   all()
    return result


@require_admin_context
def service_get_all_by_topic(context, topic):
    session = get_session()
    return session.query(models.Service).\
                   filter_by(deleted=False).\
                   filter_by(disabled=False).\
                   filter_by(topic=topic).\
                   all()


@require_admin_context
def service_get_all_by_host(context, host):
    session = get_session()
    return session.query(models.Service).\
                   filter_by(deleted=False).\
                   filter_by(host=host).\
                   all()


@require_admin_context
def _service_get_all_topic_subquery(context, session, topic, subq, label):
    sort_value = getattr(subq.c, label)
    return session.query(models.Service, func.coalesce(sort_value, 0)).\
                   filter_by(topic=topic).\
                   filter_by(deleted=False).\
                   filter_by(disabled=False).\
                   outerjoin((subq, models.Service.host == subq.c.host)).\
                   order_by(sort_value).\
                   all()


@require_admin_context
def service_get_all_compute_sorted(context):
    session = get_session()
    with session.begin():
        # NOTE(vish): The intended query is below
        #             SELECT services.*, COALESCE(inst_cores.instance_cores,
        #                                         0)
        #             FROM services LEFT OUTER JOIN
        #             (SELECT host, SUM(instances.vcpus) AS instance_cores
        #              FROM instances GROUP BY host) AS inst_cores
        #             ON services.host = inst_cores.host
        topic = 'compute'
        label = 'instance_cores'
        subq = session.query(models.Instance.host,
                             func.sum(models.Instance.vcpus).label(label)).\
                       filter_by(deleted=False).\
                       group_by(models.Instance.host).\
                       subquery()
        return _service_get_all_topic_subquery(context,
                                               session,
                                               topic,
                                               subq,
                                               label)


@require_admin_context
def service_get_all_network_sorted(context):
    session = get_session()
    with session.begin():
        topic = 'network'
        label = 'network_count'
        subq = session.query(models.Network.host,
                             func.count(models.Network.id).label(label)).\
                       filter_by(deleted=False).\
                       group_by(models.Network.host).\
                       subquery()
        return _service_get_all_topic_subquery(context,
                                               session,
                                               topic,
                                               subq,
                                               label)


@require_admin_context
def service_get_all_volume_sorted(context):
    session = get_session()
    with session.begin():
        topic = 'volume'
        label = 'volume_gigabytes'
        subq = session.query(models.Volume.host,
                             func.sum(models.Volume.size).label(label)).\
                       filter_by(deleted=False).\
                       group_by(models.Volume.host).\
                       subquery()
        return _service_get_all_topic_subquery(context,
                                               session,
                                               topic,
                                               subq,
                                               label)


@require_admin_context
def service_get_by_args(context, host, binary):
    session = get_session()
    result = session.query(models.Service).\
                     filter_by(host=host).\
                     filter_by(binary=binary).\
                     filter_by(deleted=can_read_deleted(context)).\
                     first()
    if not result:
        raise exception.NotFound(_('No service for %(host)s, %(binary)s')
                % locals())

    return result


@require_admin_context
def service_create(context, values):
    service_ref = models.Service()
    service_ref.update(values)
    if not FLAGS.enable_new_services:
        service_ref.disabled = True
    service_ref.save()
    return service_ref


@require_admin_context
def service_update(context, service_id, values):
    session = get_session()
    with session.begin():
        service_ref = service_get(context, service_id, session=session)
        service_ref.update(values)
        service_ref.save(session=session)


###################


@require_admin_context
def certificate_get(context, certificate_id, session=None):
    if not session:
        session = get_session()

    result = session.query(models.Certificate).\
                     filter_by(id=certificate_id).\
                     filter_by(deleted=can_read_deleted(context)).\
                     first()

    if not result:
        raise exception.NotFound('No certificate for id %s' % certificate_id)

    return result


@require_admin_context
def certificate_create(context, values):
    certificate_ref = models.Certificate()
    for (key, value) in values.iteritems():
        certificate_ref[key] = value
    certificate_ref.save()
    return certificate_ref


@require_admin_context
def certificate_destroy(context, certificate_id):
    session = get_session()
    with session.begin():
        certificate_ref = certificate_get(context,
                                          certificate_id,
                                          session=session)
        certificate_ref.delete(session=session)


@require_admin_context
def certificate_get_all_by_project(context, project_id):
    session = get_session()
    return session.query(models.Certificate).\
                   filter_by(project_id=project_id).\
                   filter_by(deleted=False).\
                   all()


@require_admin_context
def certificate_get_all_by_user(context, user_id):
    session = get_session()
    return session.query(models.Certificate).\
                   filter_by(user_id=user_id).\
                   filter_by(deleted=False).\
                   all()


@require_admin_context
def certificate_get_all_by_user_and_project(_context, user_id, project_id):
    session = get_session()
    return session.query(models.Certificate).\
                   filter_by(user_id=user_id).\
                   filter_by(project_id=project_id).\
                   filter_by(deleted=False).\
                   all()


@require_admin_context
def certificate_update(context, certificate_id, values):
    session = get_session()
    with session.begin():
        certificate_ref = certificate_get(context,
                                          certificate_id,
                                          session=session)
        for (key, value) in values.iteritems():
            certificate_ref[key] = value
        certificate_ref.save(session=session)


###################


@require_context
def floating_ip_allocate_address(context, host, project_id):
    authorize_project_context(context, project_id)
    session = get_session()
    with session.begin():
        floating_ip_ref = session.query(models.FloatingIp).\
                                  filter_by(host=host).\
                                  filter_by(fixed_ip_id=None).\
                                  filter_by(project_id=None).\
                                  filter_by(deleted=False).\
                                  with_lockmode('update').\
                                  first()
        # NOTE(vish): if with_lockmode isn't supported, as in sqlite,
        #             then this has concurrency issues
        if not floating_ip_ref:
            raise db.NoMoreAddresses()
        floating_ip_ref['project_id'] = project_id
        session.add(floating_ip_ref)
    return floating_ip_ref['address']


@require_context
def floating_ip_create(context, values):
    floating_ip_ref = models.FloatingIp()
    floating_ip_ref.update(values)
    floating_ip_ref.save()
    return floating_ip_ref['address']


@require_context
def floating_ip_count_by_project(context, project_id):
    authorize_project_context(context, project_id)
    session = get_session()
    return session.query(models.FloatingIp).\
                   filter_by(project_id=project_id).\
                   filter_by(deleted=False).\
                   count()


@require_context
def floating_ip_fixed_ip_associate(context, floating_address, fixed_address):
    session = get_session()
    with session.begin():
        # TODO(devcamcar): How to ensure floating_id belongs to user?
        floating_ip_ref = floating_ip_get_by_address(context,
                                                     floating_address,
                                                     session=session)
        fixed_ip_ref = fixed_ip_get_by_address(context,
                                               fixed_address,
                                               session=session)
        floating_ip_ref.fixed_ip = fixed_ip_ref
        floating_ip_ref.save(session=session)


@require_context
def floating_ip_deallocate(context, address):
    session = get_session()
    with session.begin():
        # TODO(devcamcar): How to ensure floating id belongs to user?
        floating_ip_ref = floating_ip_get_by_address(context,
                                                     address,
                                                     session=session)
        floating_ip_ref['project_id'] = None
        floating_ip_ref.save(session=session)


@require_context
def floating_ip_destroy(context, address):
    session = get_session()
    with session.begin():
        # TODO(devcamcar): Ensure address belongs to user.
        floating_ip_ref = floating_ip_get_by_address(context,
                                                     address,
                                                     session=session)
        floating_ip_ref.delete(session=session)


@require_context
def floating_ip_disassociate(context, address):
    session = get_session()
    with session.begin():
        # TODO(devcamcar): Ensure address belongs to user.
        #                  Does get_floating_ip_by_address handle this?
        floating_ip_ref = floating_ip_get_by_address(context,
                                                     address,
                                                     session=session)
        fixed_ip_ref = floating_ip_ref.fixed_ip
        if fixed_ip_ref:
            fixed_ip_address = fixed_ip_ref['address']
        else:
            fixed_ip_address = None
        floating_ip_ref.fixed_ip = None
        floating_ip_ref.save(session=session)
    return fixed_ip_address


@require_admin_context
def floating_ip_get_all(context):
    session = get_session()
    return session.query(models.FloatingIp).\
                   options(joinedload_all('fixed_ip.instance')).\
                   filter_by(deleted=False).\
                   all()


@require_admin_context
def floating_ip_get_all_by_host(context, host):
    session = get_session()
    return session.query(models.FloatingIp).\
                   options(joinedload_all('fixed_ip.instance')).\
                   filter_by(host=host).\
                   filter_by(deleted=False).\
                   all()


@require_context
def floating_ip_get_all_by_project(context, project_id):
    authorize_project_context(context, project_id)
    session = get_session()
    return session.query(models.FloatingIp).\
                   options(joinedload_all('fixed_ip.instance')).\
                   filter_by(project_id=project_id).\
                   filter_by(deleted=False).\
                   all()


@require_context
def floating_ip_get_by_address(context, address, session=None):
    # TODO(devcamcar): Ensure the address belongs to user.
    if not session:
        session = get_session()

    result = session.query(models.FloatingIp).\
                   options(joinedload_all('fixed_ip.network')).\
                     filter_by(address=address).\
                     filter_by(deleted=can_read_deleted(context)).\
                     first()
    if not result:
        raise exception.NotFound('No floating ip for address %s' % address)

    return result


###################


@require_context
def fixed_ip_associate(context, address, instance_id):
    session = get_session()
    with session.begin():
        instance = instance_get(context, instance_id, session=session)
        fixed_ip_ref = session.query(models.FixedIp).\
                               filter_by(address=address).\
                               filter_by(deleted=False).\
                               filter_by(instance=None).\
                               with_lockmode('update').\
                               first()
        # NOTE(vish): if with_lockmode isn't supported, as in sqlite,
        #             then this has concurrency issues
        if not fixed_ip_ref:
            raise db.NoMoreAddresses()
        fixed_ip_ref.instance = instance
        session.add(fixed_ip_ref)


@require_admin_context
def fixed_ip_associate_pool(context, network_id, instance_id):
    session = get_session()
    with session.begin():
        network_or_none = or_(models.FixedIp.network_id == network_id,
                              models.FixedIp.network_id == None)
        fixed_ip_ref = session.query(models.FixedIp).\
                               filter(network_or_none).\
                               filter_by(reserved=False).\
                               filter_by(deleted=False).\
                               filter_by(instance=None).\
                               with_lockmode('update').\
                               first()
        # NOTE(vish): if with_lockmode isn't supported, as in sqlite,
        #             then this has concurrency issues
        if not fixed_ip_ref:
            raise db.NoMoreAddresses()
        if not fixed_ip_ref.network:
            fixed_ip_ref.network = network_get(context,
                                           network_id,
                                           session=session)
        fixed_ip_ref.instance = instance_get(context,
                                             instance_id,
                                             session=session)
        session.add(fixed_ip_ref)
    return fixed_ip_ref['address']


@require_context
def fixed_ip_create(_context, values):
    fixed_ip_ref = models.FixedIp()
    fixed_ip_ref.update(values)
    fixed_ip_ref.save()
    return fixed_ip_ref['address']


@require_context
def fixed_ip_disassociate(context, address):
    session = get_session()
    with session.begin():
        fixed_ip_ref = fixed_ip_get_by_address(context,
                                               address,
                                               session=session)
        fixed_ip_ref.instance = None
        fixed_ip_ref.save(session=session)


@require_admin_context
def fixed_ip_disassociate_all_by_timeout(_context, host, time):
    session = get_session()
    # NOTE(vish): The nested select is because sqlite doesn't support
    #             JOINs in UPDATEs.
    result = session.execute('UPDATE fixed_ips SET instance_id = NULL, '
                                                  'leased = 0 '
                             'WHERE network_id IN (SELECT id FROM networks '
                                                  'WHERE host = :host) '
                             'AND updated_at < :time '
                             'AND instance_id IS NOT NULL '
                             'AND allocated = 0',
                    {'host': host,
                     'time': time.isoformat()})
    return result.rowcount


@require_context
def fixed_ip_get_by_address(context, address, session=None):
    if not session:
        session = get_session()
    result = session.query(models.FixedIp).\
                     filter_by(address=address).\
                     filter_by(deleted=can_read_deleted(context)).\
                     options(joinedload('network')).\
                     options(joinedload('instance')).\
                     first()
    if not result:
        raise exception.NotFound(_('No floating ip for address %s') % address)

    if is_user_context(context):
        authorize_project_context(context, result.instance.project_id)

    return result


@require_context
def fixed_ip_get_instance(context, address):
    fixed_ip_ref = fixed_ip_get_by_address(context, address)
    return fixed_ip_ref.instance


@require_context
def fixed_ip_get_instance_v6(context, address):
    session = get_session()
    mac = utils.to_mac(address)

    result = session.query(models.Instance).\
                     filter_by(mac_address=mac).\
                     first()
    return result


@require_admin_context
def fixed_ip_get_network(context, address):
    fixed_ip_ref = fixed_ip_get_by_address(context, address)
    return fixed_ip_ref.network


@require_context
def fixed_ip_update(context, address, values):
    session = get_session()
    with session.begin():
        fixed_ip_ref = fixed_ip_get_by_address(context,
                                               address,
                                               session=session)
        fixed_ip_ref.update(values)
        fixed_ip_ref.save(session=session)


###################


@require_context
def instance_create(context, values):
    """Create a new Instance record in the database.

    context - request context object
    values - dict containing column values.
    """
    instance_ref = models.Instance()
    instance_ref.update(values)

    session = get_session()
    with session.begin():
        instance_ref.save(session=session)
    return instance_ref


@require_admin_context
def instance_data_get_for_project(context, project_id):
    session = get_session()
    result = session.query(func.count(models.Instance.id),
                           func.sum(models.Instance.vcpus)).\
                     filter_by(project_id=project_id).\
                     filter_by(deleted=False).\
                     first()
    # NOTE(vish): convert None to 0
    return (result[0] or 0, result[1] or 0)


@require_context
def instance_destroy(context, instance_id):
    session = get_session()
    with session.begin():
        session.execute('update instances set deleted=1,'
                        'deleted_at=:at where id=:id',
                        {'id': instance_id,
                         'at': datetime.datetime.utcnow()})
        session.execute('update security_group_instance_association '
                        'set deleted=1,deleted_at=:at where instance_id=:id',
                        {'id': instance_id,
                         'at': datetime.datetime.utcnow()})


@require_context
def instance_get(context, instance_id, session=None):
    if not session:
        session = get_session()
    result = None

    if is_admin_context(context):
        result = session.query(models.Instance).\
                         options(joinedload_all('fixed_ip.floating_ips')).\
                         options(joinedload_all('security_groups.rules')).\
                         options(joinedload('volumes')).\
                         options(joinedload_all('fixed_ip.network')).\
                         filter_by(id=instance_id).\
                         filter_by(deleted=can_read_deleted(context)).\
                         first()
    elif is_user_context(context):
        result = session.query(models.Instance).\
                         options(joinedload_all('fixed_ip.floating_ips')).\
                         options(joinedload_all('security_groups.rules')).\
                         options(joinedload('volumes')).\
                         filter_by(project_id=context.project_id).\
                         filter_by(id=instance_id).\
                         filter_by(deleted=False).\
                         first()
    if not result:
        raise exception.InstanceNotFound(_('Instance %s not found')
                                         % instance_id,
                                         instance_id)

    return result


@require_admin_context
def instance_get_all(context):
    session = get_session()
    return session.query(models.Instance).\
                   options(joinedload_all('fixed_ip.floating_ips')).\
                   options(joinedload('security_groups')).\
                   filter_by(deleted=can_read_deleted(context)).\
                   all()


@require_admin_context
def instance_get_all_by_user(context, user_id):
    session = get_session()
    return session.query(models.Instance).\
                   options(joinedload_all('fixed_ip.floating_ips')).\
                   options(joinedload('security_groups')).\
                   filter_by(deleted=can_read_deleted(context)).\
                   filter_by(user_id=user_id).\
                   all()


@require_admin_context
def instance_get_all_by_host(context, host):
    session = get_session()
    return session.query(models.Instance).\
                   options(joinedload_all('fixed_ip.floating_ips')).\
                   options(joinedload('security_groups')).\
                   filter_by(host=host).\
                   filter_by(deleted=can_read_deleted(context)).\
                   all()


@require_context
def instance_get_all_by_project(context, project_id):
    authorize_project_context(context, project_id)

    session = get_session()
    return session.query(models.Instance).\
                   options(joinedload_all('fixed_ip.floating_ips')).\
                   options(joinedload('security_groups')).\
                   filter_by(project_id=project_id).\
                   filter_by(deleted=can_read_deleted(context)).\
                   all()


@require_context
def instance_get_all_by_reservation(context, reservation_id):
    session = get_session()

    if is_admin_context(context):
        return session.query(models.Instance).\
                       options(joinedload_all('fixed_ip.floating_ips')).\
                       options(joinedload('security_groups')).\
                       filter_by(reservation_id=reservation_id).\
                       filter_by(deleted=can_read_deleted(context)).\
                       all()
    elif is_user_context(context):
        return session.query(models.Instance).\
                       options(joinedload_all('fixed_ip.floating_ips')).\
                       options(joinedload('security_groups')).\
                       filter_by(project_id=context.project_id).\
                       filter_by(reservation_id=reservation_id).\
                       filter_by(deleted=False).\
                       all()


@require_admin_context
def instance_get_project_vpn(context, project_id):
    session = get_session()
    return session.query(models.Instance).\
                   options(joinedload_all('fixed_ip.floating_ips')).\
                   options(joinedload('security_groups')).\
                   filter_by(project_id=project_id).\
                   filter_by(image_id=FLAGS.vpn_image_id).\
                   filter_by(deleted=can_read_deleted(context)).\
                   first()


@require_context
def instance_get_fixed_address(context, instance_id):
    session = get_session()
    with session.begin():
        instance_ref = instance_get(context, instance_id, session=session)
        if not instance_ref.fixed_ip:
            return None
        return instance_ref.fixed_ip['address']


@require_context
def instance_get_fixed_address_v6(context, instance_id):
    session = get_session()
    with session.begin():
        instance_ref = instance_get(context, instance_id, session=session)
        network_ref = network_get_by_instance(context, instance_id)
        prefix = network_ref.cidr_v6
        mac = instance_ref.mac_address
        return utils.to_global_ipv6(prefix, mac)


@require_context
def instance_get_floating_address(context, instance_id):
    session = get_session()
    with session.begin():
        instance_ref = instance_get(context, instance_id, session=session)
        if not instance_ref.fixed_ip:
            return None
        if not instance_ref.fixed_ip.floating_ips:
            return None
        # NOTE(vish): this just returns the first floating ip
        return instance_ref.fixed_ip.floating_ips[0]['address']


@require_admin_context
def instance_is_vpn(context, instance_id):
    # TODO(vish): Move this into image code somewhere
    instance_ref = instance_get(context, instance_id)
    return instance_ref['image_id'] == FLAGS.vpn_image_id


@require_admin_context
def instance_set_state(context, instance_id, state, description=None):
    # TODO(devcamcar): Move this out of models and into driver
    from nova.compute import power_state
    if not description:
        description = power_state.name(state)
    db.instance_update(context,
                       instance_id,
                       {'state': state,
                        'state_description': description})


@require_context
def instance_update(context, instance_id, values):
    session = get_session()
    with session.begin():
        instance_ref = instance_get(context, instance_id, session=session)
        instance_ref.update(values)
        instance_ref.save(session=session)
        return instance_ref


def instance_add_security_group(context, instance_id, security_group_id):
    """Associate the given security group with the given instance"""
    session = get_session()
    with session.begin():
        instance_ref = instance_get(context, instance_id, session=session)
        security_group_ref = security_group_get(context,
                                                security_group_id,
                                                session=session)
        instance_ref.security_groups += [security_group_ref]
        instance_ref.save(session=session)


@require_context
<<<<<<< HEAD
def instance_get_all_by_host(context, hostname):
    session = get_session()
    if not session:
        session = get_session()

    result = session.query(models.Instance).\
                     filter_by(host=hostname).\
                     filter_by(deleted=can_read_deleted(context)).\
                     all()
    if not result:
        return []
    return result


@require_context
def instance_get_vcpu_sum_by_host_and_project(context, hostname, proj_id):
    session = get_session()
    result = session.query(models.Instance).\
                      filter_by(host=hostname).\
                      filter_by(project_id=proj_id).\
                      filter_by(deleted=False).\
                      value(func.sum(models.Instance.vcpus))
    if None == result:
        return 0
    return result


@require_context
def instance_get_memory_sum_by_host_and_project(context, hostname, proj_id):
    session = get_session()
    result = session.query(models.Instance).\
                      filter_by(host=hostname).\
                      filter_by(project_id=proj_id).\
                      filter_by(deleted=False).\
                      value(func.sum(models.Instance.memory_mb))
    if None == result:
        return 0
    return result

@require_context
def instance_get_disk_sum_by_host_and_project(context, hostname, proj_id):
    session = get_session()
    result = session.query(models.Instance).\
                      filter_by(host=hostname).\
                      filter_by(project_id=proj_id).\
                      filter_by(deleted=False).\
                      value(func.sum(models.Instance.local_gb))
    if None == result:
        return 0
    return result



@require_context
=======
>>>>>>> 03513652
def instance_action_create(context, values):
    """Create an instance action from the values dictionary."""
    action_ref = models.InstanceActions()
    action_ref.update(values)

    session = get_session()
    with session.begin():
        action_ref.save(session=session)
    return action_ref


@require_admin_context
def instance_get_actions(context, instance_id):
    """Return the actions associated to the given instance id"""
    session = get_session()
    return session.query(models.InstanceActions).\
        filter_by(instance_id=instance_id).\
        all()


###################


@require_context
def key_pair_create(context, values):
    key_pair_ref = models.KeyPair()
    key_pair_ref.update(values)
    key_pair_ref.save()
    return key_pair_ref


@require_context
def key_pair_destroy(context, user_id, name):
    authorize_user_context(context, user_id)
    session = get_session()
    with session.begin():
        key_pair_ref = key_pair_get(context, user_id, name, session=session)
        key_pair_ref.delete(session=session)


@require_context
def key_pair_destroy_all_by_user(context, user_id):
    authorize_user_context(context, user_id)
    session = get_session()
    with session.begin():
        # TODO(vish): do we have to use sql here?
        session.execute('update key_pairs set deleted=1 where user_id=:id',
                        {'id': user_id})


@require_context
def key_pair_get(context, user_id, name, session=None):
    authorize_user_context(context, user_id)

    if not session:
        session = get_session()

    result = session.query(models.KeyPair).\
                     filter_by(user_id=user_id).\
                     filter_by(name=name).\
                     filter_by(deleted=can_read_deleted(context)).\
                     first()
    if not result:
        raise exception.NotFound(_('no keypair for user %(user_id)s,'
                ' name %(name)s') % locals())
    return result


@require_context
def key_pair_get_all_by_user(context, user_id):
    authorize_user_context(context, user_id)
    session = get_session()
    return session.query(models.KeyPair).\
                   filter_by(user_id=user_id).\
                   filter_by(deleted=False).\
                   all()


###################


@require_admin_context
def network_associate(context, project_id):
    session = get_session()
    with session.begin():
        network_ref = session.query(models.Network).\
                               filter_by(deleted=False).\
                               filter_by(project_id=None).\
                               with_lockmode('update').\
                               first()
        # NOTE(vish): if with_lockmode isn't supported, as in sqlite,
        #             then this has concurrency issues
        if not network_ref:
            raise db.NoMoreNetworks()
        network_ref['project_id'] = project_id
        session.add(network_ref)
    return network_ref


@require_admin_context
def network_count(context):
    session = get_session()
    return session.query(models.Network).\
                   filter_by(deleted=can_read_deleted(context)).\
                   count()


@require_admin_context
def network_count_allocated_ips(context, network_id):
    session = get_session()
    return session.query(models.FixedIp).\
                   filter_by(network_id=network_id).\
                   filter_by(allocated=True).\
                   filter_by(deleted=False).\
                   count()


@require_admin_context
def network_count_available_ips(context, network_id):
    session = get_session()
    return session.query(models.FixedIp).\
                   filter_by(network_id=network_id).\
                   filter_by(allocated=False).\
                   filter_by(reserved=False).\
                   filter_by(deleted=False).\
                   count()


@require_admin_context
def network_count_reserved_ips(context, network_id):
    session = get_session()
    return session.query(models.FixedIp).\
                   filter_by(network_id=network_id).\
                   filter_by(reserved=True).\
                   filter_by(deleted=False).\
                   count()


@require_admin_context
def network_create_safe(context, values):
    network_ref = models.Network()
    network_ref.update(values)
    try:
        network_ref.save()
        return network_ref
    except IntegrityError:
        return None


@require_admin_context
def network_disassociate(context, network_id):
    network_update(context, network_id, {'project_id': None})


@require_admin_context
def network_disassociate_all(context):
    session = get_session()
    session.execute('update networks set project_id=NULL')


@require_context
def network_get(context, network_id, session=None):
    if not session:
        session = get_session()
    result = None

    if is_admin_context(context):
        result = session.query(models.Network).\
                         filter_by(id=network_id).\
                         filter_by(deleted=can_read_deleted(context)).\
                         first()
    elif is_user_context(context):
        result = session.query(models.Network).\
                         filter_by(project_id=context.project_id).\
                         filter_by(id=network_id).\
                         filter_by(deleted=False).\
                         first()
    if not result:
        raise exception.NotFound(_('No network for id %s') % network_id)

    return result


# NOTE(vish): pylint complains because of the long method name, but
#             it fits with the names of the rest of the methods
# pylint: disable-msg=C0103


@require_admin_context
def network_get_associated_fixed_ips(context, network_id):
    session = get_session()
    return session.query(models.FixedIp).\
                   options(joinedload_all('instance')).\
                   filter_by(network_id=network_id).\
                   filter(models.FixedIp.instance_id != None).\
                   filter_by(deleted=False).\
                   all()


@require_admin_context
def network_get_by_bridge(context, bridge):
    session = get_session()
    result = session.query(models.Network).\
                 filter_by(bridge=bridge).\
                 filter_by(deleted=False).\
                 first()

    if not result:
        raise exception.NotFound(_('No network for bridge %s') % bridge)
    return result


@require_admin_context
def network_get_by_instance(_context, instance_id):
    session = get_session()
    rv = session.query(models.Network).\
                 filter_by(deleted=False).\
                 join(models.Network.fixed_ips).\
                 filter_by(instance_id=instance_id).\
                 filter_by(deleted=False).\
                 first()
    if not rv:
        raise exception.NotFound(_('No network for instance %s') % instance_id)
    return rv


@require_admin_context
def network_set_host(context, network_id, host_id):
    session = get_session()
    with session.begin():
        network_ref = session.query(models.Network).\
                              filter_by(id=network_id).\
                              filter_by(deleted=False).\
                              with_lockmode('update').\
                              first()
        if not network_ref:
            raise exception.NotFound(_('No network for id %s') % network_id)

        # NOTE(vish): if with_lockmode isn't supported, as in sqlite,
        #             then this has concurrency issues
        if not network_ref['host']:
            network_ref['host'] = host_id
            session.add(network_ref)

    return network_ref['host']


@require_context
def network_update(context, network_id, values):
    session = get_session()
    with session.begin():
        network_ref = network_get(context, network_id, session=session)
        network_ref.update(values)
        network_ref.save(session=session)


###################


@require_context
def project_get_network(context, project_id, associate=True):
    session = get_session()
    result = session.query(models.Network).\
                     filter_by(project_id=project_id).\
                     filter_by(deleted=False).\
                     first()
    if not result:
        if not associate:
            return None
        try:
            return network_associate(context, project_id)
        except IntegrityError:
            # NOTE(vish): We hit this if there is a race and two
            #             processes are attempting to allocate the
            #             network at the same time
            result = session.query(models.Network).\
                             filter_by(project_id=project_id).\
                             filter_by(deleted=False).\
                             first()
    return result


@require_context
def project_get_network_v6(context, project_id):
    return project_get_network(context, project_id)


###################


def queue_get_for(_context, topic, physical_node_id):
    # FIXME(ja): this should be servername?
    return "%s.%s" % (topic, physical_node_id)


###################


@require_admin_context
def export_device_count(context):
    session = get_session()
    return session.query(models.ExportDevice).\
                   filter_by(deleted=can_read_deleted(context)).\
                   count()


@require_admin_context
def export_device_create_safe(context, values):
    export_device_ref = models.ExportDevice()
    export_device_ref.update(values)
    try:
        export_device_ref.save()
        return export_device_ref
    except IntegrityError:
        return None


###################


@require_admin_context
def iscsi_target_count_by_host(context, host):
    session = get_session()
    return session.query(models.IscsiTarget).\
                   filter_by(deleted=can_read_deleted(context)).\
                   filter_by(host=host).\
                   count()


@require_admin_context
def iscsi_target_create_safe(context, values):
    iscsi_target_ref = models.IscsiTarget()
    for (key, value) in values.iteritems():
        iscsi_target_ref[key] = value
    try:
        iscsi_target_ref.save()
        return iscsi_target_ref
    except IntegrityError:
        return None


###################


@require_admin_context
def auth_destroy_token(_context, token):
    session = get_session()
    session.delete(token)


@require_admin_context
def auth_get_token(_context, token_hash):
    session = get_session()
    tk = session.query(models.AuthToken).\
                  filter_by(token_hash=token_hash).\
                  first()
    if not tk:
        raise exception.NotFound(_('Token %s does not exist') % token_hash)
    return tk


@require_admin_context
def auth_create_token(_context, token):
    tk = models.AuthToken()
    tk.update(token)
    tk.save()
    return tk


###################


@require_admin_context
def quota_get(context, project_id, session=None):
    if not session:
        session = get_session()

    result = session.query(models.Quota).\
                     filter_by(project_id=project_id).\
                     filter_by(deleted=can_read_deleted(context)).\
                     first()
    if not result:
        raise exception.NotFound(_('No quota for project_id %s') % project_id)

    return result


@require_admin_context
def quota_create(context, values):
    quota_ref = models.Quota()
    quota_ref.update(values)
    quota_ref.save()
    return quota_ref


@require_admin_context
def quota_update(context, project_id, values):
    session = get_session()
    with session.begin():
        quota_ref = quota_get(context, project_id, session=session)
        quota_ref.update(values)
        quota_ref.save(session=session)


@require_admin_context
def quota_destroy(context, project_id):
    session = get_session()
    with session.begin():
        quota_ref = quota_get(context, project_id, session=session)
        quota_ref.delete(session=session)


###################


@require_admin_context
def volume_allocate_shelf_and_blade(context, volume_id):
    session = get_session()
    with session.begin():
        export_device = session.query(models.ExportDevice).\
                                filter_by(volume=None).\
                                filter_by(deleted=False).\
                                with_lockmode('update').\
                                first()
        # NOTE(vish): if with_lockmode isn't supported, as in sqlite,
        #             then this has concurrency issues
        if not export_device:
            raise db.NoMoreBlades()
        export_device.volume_id = volume_id
        session.add(export_device)
    return (export_device.shelf_id, export_device.blade_id)


@require_admin_context
def volume_allocate_iscsi_target(context, volume_id, host):
    session = get_session()
    with session.begin():
        iscsi_target_ref = session.query(models.IscsiTarget).\
                                filter_by(volume=None).\
                                filter_by(host=host).\
                                filter_by(deleted=False).\
                                with_lockmode('update').\
                                first()
        # NOTE(vish): if with_lockmode isn't supported, as in sqlite,
        #             then this has concurrency issues
        if not iscsi_target_ref:
            raise db.NoMoreTargets()
        iscsi_target_ref.volume_id = volume_id
        session.add(iscsi_target_ref)
    return iscsi_target_ref.target_num


@require_admin_context
def volume_attached(context, volume_id, instance_id, mountpoint):
    session = get_session()
    with session.begin():
        volume_ref = volume_get(context, volume_id, session=session)
        volume_ref['status'] = 'in-use'
        volume_ref['mountpoint'] = mountpoint
        volume_ref['attach_status'] = 'attached'
        volume_ref.instance = instance_get(context, instance_id,
                                           session=session)
        volume_ref.save(session=session)


@require_context
def volume_create(context, values):
    volume_ref = models.Volume()
    volume_ref.update(values)

    session = get_session()
    with session.begin():
        volume_ref.save(session=session)
    return volume_ref


@require_admin_context
def volume_data_get_for_project(context, project_id):
    session = get_session()
    result = session.query(func.count(models.Volume.id),
                           func.sum(models.Volume.size)).\
                     filter_by(project_id=project_id).\
                     filter_by(deleted=False).\
                     first()
    # NOTE(vish): convert None to 0
    return (result[0] or 0, result[1] or 0)


@require_admin_context
def volume_destroy(context, volume_id):
    session = get_session()
    with session.begin():
        # TODO(vish): do we have to use sql here?
        session.execute('update volumes set deleted=1 where id=:id',
                        {'id': volume_id})
        session.execute('update export_devices set volume_id=NULL '
                        'where volume_id=:id',
                        {'id': volume_id})
        session.execute('update iscsi_targets set volume_id=NULL '
                        'where volume_id=:id',
                        {'id': volume_id})


@require_admin_context
def volume_detached(context, volume_id):
    session = get_session()
    with session.begin():
        volume_ref = volume_get(context, volume_id, session=session)
        volume_ref['status'] = 'available'
        volume_ref['mountpoint'] = None
        volume_ref['attach_status'] = 'detached'
        volume_ref.instance = None
        volume_ref.save(session=session)


@require_context
def volume_get(context, volume_id, session=None):
    if not session:
        session = get_session()
    result = None

    if is_admin_context(context):
        result = session.query(models.Volume).\
                         options(joinedload('instance')).\
                         filter_by(id=volume_id).\
                         filter_by(deleted=can_read_deleted(context)).\
                         first()
    elif is_user_context(context):
        result = session.query(models.Volume).\
                         options(joinedload('instance')).\
                         filter_by(project_id=context.project_id).\
                         filter_by(id=volume_id).\
                         filter_by(deleted=False).\
                         first()
    if not result:
        raise exception.VolumeNotFound(_('Volume %s not found') % volume_id,
                                       volume_id)

    return result


@require_admin_context
def volume_get_all(context):
    session = get_session()
    return session.query(models.Volume).\
                   options(joinedload('instance')).\
                   filter_by(deleted=can_read_deleted(context)).\
                   all()


@require_admin_context
def volume_get_all_by_host(context, host):
    session = get_session()
    return session.query(models.Volume).\
                   options(joinedload('instance')).\
                   filter_by(host=host).\
                   filter_by(deleted=can_read_deleted(context)).\
                   all()


@require_context
def volume_get_all_by_project(context, project_id):
    authorize_project_context(context, project_id)

    session = get_session()
    return session.query(models.Volume).\
                   options(joinedload('instance')).\
                   filter_by(project_id=project_id).\
                   filter_by(deleted=can_read_deleted(context)).\
                   all()


@require_admin_context
def volume_get_instance(context, volume_id):
    session = get_session()
    result = session.query(models.Volume).\
                     filter_by(id=volume_id).\
                     filter_by(deleted=can_read_deleted(context)).\
                     options(joinedload('instance')).\
                     first()
    if not result:
        raise exception.VolumeNotFound(_('Volume %s not found') % volume_id,
                                       volume_id)

    return result.instance


@require_admin_context
def volume_get_shelf_and_blade(context, volume_id):
    session = get_session()
    result = session.query(models.ExportDevice).\
                     filter_by(volume_id=volume_id).\
                     first()
    if not result:
        raise exception.NotFound(_('No export device found for volume %s') %
                                 volume_id)

    return (result.shelf_id, result.blade_id)


@require_admin_context
def volume_get_iscsi_target_num(context, volume_id):
    session = get_session()
    result = session.query(models.IscsiTarget).\
                     filter_by(volume_id=volume_id).\
                     first()
    if not result:
        raise exception.NotFound(_('No target id found for volume %s') %
                                 volume_id)

    return result.target_num


@require_context
def volume_update(context, volume_id, values):
    session = get_session()
    with session.begin():
        volume_ref = volume_get(context, volume_id, session=session)
        volume_ref.update(values)
        volume_ref.save(session=session)


###################


@require_context
def security_group_get_all(context):
    session = get_session()
    return session.query(models.SecurityGroup).\
                   filter_by(deleted=can_read_deleted(context)).\
                   options(joinedload_all('rules')).\
                   all()


@require_context
def security_group_get(context, security_group_id, session=None):
    if not session:
        session = get_session()
    if is_admin_context(context):
        result = session.query(models.SecurityGroup).\
                         filter_by(deleted=can_read_deleted(context),).\
                         filter_by(id=security_group_id).\
                         options(joinedload_all('rules')).\
                         first()
    else:
        result = session.query(models.SecurityGroup).\
                         filter_by(deleted=False).\
                         filter_by(id=security_group_id).\
                         filter_by(project_id=context.project_id).\
                         options(joinedload_all('rules')).\
                         first()
    if not result:
        raise exception.NotFound(_("No security group with id %s") %
                                 security_group_id)
    return result


@require_context
def security_group_get_by_name(context, project_id, group_name):
    session = get_session()
    result = session.query(models.SecurityGroup).\
                        filter_by(project_id=project_id).\
                        filter_by(name=group_name).\
                        filter_by(deleted=False).\
                        options(joinedload_all('rules')).\
                        options(joinedload_all('instances')).\
                        first()
    if not result:
        raise exception.NotFound(
            _('No security group named %(group_name)s'
            ' for project: %(project_id)s') % locals())
    return result


@require_context
def security_group_get_by_project(context, project_id):
    session = get_session()
    return session.query(models.SecurityGroup).\
                   filter_by(project_id=project_id).\
                   filter_by(deleted=False).\
                   options(joinedload_all('rules')).\
                   all()


@require_context
def security_group_get_by_instance(context, instance_id):
    session = get_session()
    return session.query(models.SecurityGroup).\
                   filter_by(deleted=False).\
                   options(joinedload_all('rules')).\
                   join(models.SecurityGroup.instances).\
                   filter_by(id=instance_id).\
                   filter_by(deleted=False).\
                   all()


@require_context
def security_group_exists(context, project_id, group_name):
    try:
        group = security_group_get_by_name(context, project_id, group_name)
        return group != None
    except exception.NotFound:
        return False


@require_context
def security_group_create(context, values):
    security_group_ref = models.SecurityGroup()
    # FIXME(devcamcar): Unless I do this, rules fails with lazy load exception
    # once save() is called.  This will get cleaned up in next orm pass.
    security_group_ref.rules
    security_group_ref.update(values)
    security_group_ref.save()
    return security_group_ref


@require_context
def security_group_destroy(context, security_group_id):
    session = get_session()
    with session.begin():
        # TODO(vish): do we have to use sql here?
        session.execute('update security_groups set deleted=1 where id=:id',
                        {'id': security_group_id})
        session.execute('update security_group_instance_association '
                        'set deleted=1,deleted_at=:at '
                        'where security_group_id=:id',
                        {'id': security_group_id,
                         'at': datetime.datetime.utcnow()})
        session.execute('update security_group_rules set deleted=1 '
                        'where group_id=:id',
                        {'id': security_group_id})


@require_context
def security_group_destroy_all(context, session=None):
    if not session:
        session = get_session()
    with session.begin():
        # TODO(vish): do we have to use sql here?
        session.execute('update security_groups set deleted=1')
        session.execute('update security_group_rules set deleted=1')


###################


@require_context
def security_group_rule_get(context, security_group_rule_id, session=None):
    if not session:
        session = get_session()
    if is_admin_context(context):
        result = session.query(models.SecurityGroupIngressRule).\
                         filter_by(deleted=can_read_deleted(context)).\
                         filter_by(id=security_group_rule_id).\
                         first()
    else:
        # TODO(vish): Join to group and check for project_id
        result = session.query(models.SecurityGroupIngressRule).\
                         filter_by(deleted=False).\
                         filter_by(id=security_group_rule_id).\
                         first()
    if not result:
        raise exception.NotFound(_("No secuity group rule with id %s") %
                                 security_group_rule_id)
    return result


@require_context
def security_group_rule_get_by_security_group(context, security_group_id,
                                              session=None):
    if not session:
        session = get_session()
    if is_admin_context(context):
        result = session.query(models.SecurityGroupIngressRule).\
                         filter_by(deleted=can_read_deleted(context)).\
                         filter_by(parent_group_id=security_group_id).\
                         all()
    else:
        # TODO(vish): Join to group and check for project_id
        result = session.query(models.SecurityGroupIngressRule).\
                         filter_by(deleted=False).\
                         filter_by(parent_group_id=security_group_id).\
                         all()
    return result


@require_context
def security_group_rule_get_by_security_group_grantee(context,
                                                      security_group_id,
                                                      session=None):
    if not session:
        session = get_session()
    if is_admin_context(context):
        result = session.query(models.SecurityGroupIngressRule).\
                         filter_by(deleted=can_read_deleted(context)).\
                         filter_by(group_id=security_group_id).\
                         all()
    else:
        result = session.query(models.SecurityGroupIngressRule).\
                         filter_by(deleted=False).\
                         filter_by(group_id=security_group_id).\
                         all()
    return result


@require_context
def security_group_rule_create(context, values):
    security_group_rule_ref = models.SecurityGroupIngressRule()
    security_group_rule_ref.update(values)
    security_group_rule_ref.save()
    return security_group_rule_ref


@require_context
def security_group_rule_destroy(context, security_group_rule_id):
    session = get_session()
    with session.begin():
        security_group_rule = security_group_rule_get(context,
                                                      security_group_rule_id,
                                                      session=session)
        security_group_rule.delete(session=session)


###################

@require_admin_context
def user_get(context, id, session=None):
    if not session:
        session = get_session()

    result = session.query(models.User).\
                     filter_by(id=id).\
                     filter_by(deleted=can_read_deleted(context)).\
                     first()

    if not result:
        raise exception.NotFound(_('No user for id %s') % id)

    return result


@require_admin_context
def user_get_by_access_key(context, access_key, session=None):
    if not session:
        session = get_session()

    result = session.query(models.User).\
                   filter_by(access_key=access_key).\
                   filter_by(deleted=can_read_deleted(context)).\
                   first()

    if not result:
        raise exception.NotFound(_('No user for access key %s') % access_key)

    return result


@require_admin_context
def user_create(_context, values):
    user_ref = models.User()
    user_ref.update(values)
    user_ref.save()
    return user_ref


@require_admin_context
def user_delete(context, id):
    session = get_session()
    with session.begin():
        session.execute('delete from user_project_association '
                        'where user_id=:id', {'id': id})
        session.execute('delete from user_role_association '
                        'where user_id=:id', {'id': id})
        session.execute('delete from user_project_role_association '
                        'where user_id=:id', {'id': id})
        user_ref = user_get(context, id, session=session)
        session.delete(user_ref)


def user_get_all(context):
    session = get_session()
    return session.query(models.User).\
                   filter_by(deleted=can_read_deleted(context)).\
                   all()


def project_create(_context, values):
    project_ref = models.Project()
    project_ref.update(values)
    project_ref.save()
    return project_ref


def project_add_member(context, project_id, user_id):
    session = get_session()
    with session.begin():
        project_ref = project_get(context, project_id, session=session)
        user_ref = user_get(context, user_id, session=session)

        project_ref.members += [user_ref]
        project_ref.save(session=session)


def project_get(context, id, session=None):
    if not session:
        session = get_session()

    result = session.query(models.Project).\
                     filter_by(deleted=False).\
                     filter_by(id=id).\
                     options(joinedload_all('members')).\
                     first()

    if not result:
        raise exception.NotFound(_("No project with id %s") % id)

    return result


def project_get_all(context):
    session = get_session()
    return session.query(models.Project).\
                   filter_by(deleted=can_read_deleted(context)).\
                   options(joinedload_all('members')).\
                   all()


def project_get_by_user(context, user_id):
    session = get_session()
    user = session.query(models.User).\
                   filter_by(deleted=can_read_deleted(context)).\
                   options(joinedload_all('projects')).\
                   first()
    return user.projects


def project_remove_member(context, project_id, user_id):
    session = get_session()
    project = project_get(context, project_id, session=session)
    user = user_get(context, user_id, session=session)

    if user in project.members:
        project.members.remove(user)
        project.save(session=session)


def user_update(context, user_id, values):
    session = get_session()
    with session.begin():
        user_ref = user_get(context, user_id, session=session)
        user_ref.update(values)
        user_ref.save(session=session)


def project_update(context, project_id, values):
    session = get_session()
    with session.begin():
        project_ref = project_get(context, project_id, session=session)
        project_ref.update(values)
        project_ref.save(session=session)


def project_delete(context, id):
    session = get_session()
    with session.begin():
        session.execute('delete from user_project_association '
                        'where project_id=:id', {'id': id})
        session.execute('delete from user_project_role_association '
                        'where project_id=:id', {'id': id})
        project_ref = project_get(context, id, session=session)
        session.delete(project_ref)


def user_get_roles(context, user_id):
    session = get_session()
    with session.begin():
        user_ref = user_get(context, user_id, session=session)
        return [role.role for role in user_ref['roles']]


def user_get_roles_for_project(context, user_id, project_id):
    session = get_session()
    with session.begin():
        res = session.query(models.UserProjectRoleAssociation).\
                   filter_by(user_id=user_id).\
                   filter_by(project_id=project_id).\
                   all()
        return [association.role for association in res]


def user_remove_project_role(context, user_id, project_id, role):
    session = get_session()
    with session.begin():
        session.execute('delete from user_project_role_association where '
                        'user_id=:user_id and project_id=:project_id and '
                        'role=:role', {'user_id': user_id,
                                       'project_id': project_id,
                                       'role': role})


def user_remove_role(context, user_id, role):
    session = get_session()
    with session.begin():
        res = session.query(models.UserRoleAssociation).\
                    filter_by(user_id=user_id).\
                    filter_by(role=role).\
                    all()
        for role in res:
            session.delete(role)


def user_add_role(context, user_id, role):
    session = get_session()
    with session.begin():
        user_ref = user_get(context, user_id, session=session)
        models.UserRoleAssociation(user=user_ref, role=role).\
               save(session=session)


def user_add_project_role(context, user_id, project_id, role):
    session = get_session()
    with session.begin():
        user_ref = user_get(context, user_id, session=session)
        project_ref = project_get(context, project_id, session=session)
        models.UserProjectRoleAssociation(user_id=user_ref['id'],
                                          project_id=project_ref['id'],
                                          role=role).save(session=session)


###################


@require_admin_context
def host_get_networks(context, host):
    session = get_session()
    with session.begin():
        return session.query(models.Network).\
                       filter_by(deleted=False).\
                       filter_by(host=host).\
                       all()


##################


def console_pool_create(context, values):
    pool = models.ConsolePool()
    pool.update(values)
    pool.save()
    return pool


def console_pool_get(context, pool_id):
    session = get_session()
    result = session.query(models.ConsolePool).\
                     filter_by(deleted=False).\
                     filter_by(id=pool_id).\
                     first()
    if not result:
        raise exception.NotFound(_("No console pool with id %(pool_id)s")
                % locals())

    return result


def console_pool_get_by_host_type(context, compute_host, host,
                                  console_type):
    session = get_session()
    result = session.query(models.ConsolePool).\
                   filter_by(host=host).\
                   filter_by(console_type=console_type).\
                   filter_by(compute_host=compute_host).\
                   filter_by(deleted=False).\
                   options(joinedload('consoles')).\
                   first()
    if not result:
        raise exception.NotFound(_('No console pool of type %(console_type)s '
                                   'for compute host %(compute_host)s '
                                   'on proxy host %(host)s') % locals())
    return result


def console_pool_get_all_by_host_type(context, host, console_type):
    session = get_session()
    return session.query(models.ConsolePool).\
                   filter_by(host=host).\
                   filter_by(console_type=console_type).\
                   filter_by(deleted=False).\
                   options(joinedload('consoles')).\
                   all()


def console_create(context, values):
    console = models.Console()
    console.update(values)
    console.save()
    return console


def console_delete(context, console_id):
    session = get_session()
    with session.begin():
        # consoles are meant to be transient. (mdragon)
        session.execute('delete from consoles '
                        'where id=:id', {'id': console_id})


def console_get_by_pool_instance(context, pool_id, instance_id):
    session = get_session()
    result = session.query(models.Console).\
                   filter_by(pool_id=pool_id).\
                   filter_by(instance_id=instance_id).\
                   options(joinedload('pool')).\
                   first()
    if not result:
        raise exception.NotFound(_('No console for instance %(instance_id)s '
                                 'in pool %(pool_id)s') % locals())
    return result


def console_get_all_by_instance(context, instance_id):
    session = get_session()
    results = session.query(models.Console).\
                   filter_by(instance_id=instance_id).\
                   options(joinedload('pool')).\
                   all()
    return results


def console_get(context, console_id, instance_id=None):
    session = get_session()
    query = session.query(models.Console).\
                    filter_by(id=console_id)
    if instance_id:
        query = query.filter_by(instance_id=instance_id)
    result = query.options(joinedload('pool')).first()
    if not result:
        idesc = (_("on instance %s") % instance_id) if instance_id else ""
        raise exception.NotFound(_("No console with id %(console_id)s"
                                   " %(idesc)s") % locals())
    return result<|MERGE_RESOLUTION|>--- conflicted
+++ resolved
@@ -867,7 +867,6 @@
 
 
 @require_context
-<<<<<<< HEAD
 def instance_get_all_by_host(context, hostname):
     session = get_session()
     if not session:
@@ -922,8 +921,6 @@
 
 
 @require_context
-=======
->>>>>>> 03513652
 def instance_action_create(context, values):
     """Create an instance action from the values dictionary."""
     action_ref = models.InstanceActions()

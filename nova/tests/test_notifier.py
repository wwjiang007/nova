# Copyright 2011 OpenStack LLC.
# All Rights Reserved.
#
#    Licensed under the Apache License, Version 2.0 (the "License"); you may
#    not use this file except in compliance with the License. You may obtain
#    a copy of the License at
#
#         http://www.apache.org/licenses/LICENSE-2.0
#
#    Unless required by applicable law or agreed to in writing, software
#    distributed under the License is distributed on an "AS IS" BASIS, WITHOUT
#    WARRANTIES OR CONDITIONS OF ANY KIND, either express or implied. See the
#    License for the specific language governing permissions and limitations
#    under the License.

import nova

from nova import context
from nova import flags
from nova import rpc
from nova import notifier
from nova.notifier import no_op_notifier
from nova.notifier import rabbit_notifier
from nova import test

import stubout

class NotifierTestCase(test.TestCase):
    """Test case for notifications"""
    def setUp(self):
        super(NotifierTestCase, self).setUp()
        self.stubs = stubout.StubOutForTesting()

    def tearDown(self):
        self.stubs.UnsetAll()
        super(NotifierTestCase, self).tearDown()

    def test_send_notification(self):
        self.notify_called = False
        def mock_notify(cls, *args):
            self.notify_called = True

        self.stubs.Set(nova.notifier.no_op_notifier.NoopNotifier, 'notify',
                mock_notify)

        class Mock(object):
            pass
        nova.notifier.notify('event_name', 'publisher_id', 'event_type',
                nova.notifier.WARN, dict(a=3))
        self.assertEqual(self.notify_called, True)

    def test_verify_message_format(self):
        """A test to ensure changing the message format is prohibitively
        annoying""" 
<<<<<<< HEAD
        def message_assert(cls, blob):
            message = json.loads(blob)
            fields = [('publisher_id', 'publisher_id'),
                      ('event_type', 'event_type'),
                      ('priority', 'WARN'),
                      ('payload', dict(a=3))]
=======
        def message_assert(cls, message):
            fields = [ ('publisher_id', 'publisher_id'),
                       ('event_type', 'event_type'),
                       ('priority', 'WARN'),
                       ('payload', dict(a=3))]
>>>>>>> e1dc9cfb
            for k, v in fields:
                self.assertEqual(message[k], v)
            self.assertTrue(len(message['message_id']) > 0)

        self.stubs.Set(nova.notifier.no_op_notifier.NoopNotifier, 'notify',
                message_assert)
        nova.notifier.notify('event_name', 'publisher_id', 'event_type',
                nova.notifier.WARN, dict(a=3))

    def test_send_rabbit_notification(self):
        self.stubs.Set(nova.flags.FLAGS, 'notification_driver',
                'nova.notifier.rabbit_notifier.RabbitNotifier')
        self.mock_cast = False
        def mock_cast(cls, *args):
            self.mock_cast = True

        class Mock(object):
            pass
        self.stubs.Set(nova.rpc, 'cast', mock_cast) 
        nova.notifier.notify('event_name', 'publisher_id', 'event_type',
                nova.notifier.WARN, dict(a=3))

        self.assertEqual(self.mock_cast, True)

    def test_invalid_priority(self):
        def mock_cast(cls, *args):
            pass

        class Mock(object):
            pass

        self.stubs.Set(nova.rpc, 'cast', mock_cast) 
        self.assertRaises(nova.notifier.BadPriorityException, 
                nova.notifier.notify, 'event_name', 'publisher_id',
                'event_type', 'not a priority', dict(a=3))

    def test_rabbit_priority_queue(self):
        self.stubs.Set(nova.flags.FLAGS, 'notification_driver',
                'nova.notifier.rabbit_notifier.RabbitNotifier')
        self.stubs.Set(nova.flags.FLAGS, 'notification_topic',
                'testnotify')

        self.test_topic = None

        def mock_cast(context, topic, msg):
            self.test_topic = topic

        self.stubs.Set(nova.rpc, 'cast', mock_cast) 
        nova.notifier.notify('event_name', 'publisher_id',
                'event_type', 'DEBUG', dict(a=3))
        self.assertEqual(self.test_topic, 'testnotify.debug')
<|MERGE_RESOLUTION|>--- conflicted
+++ resolved
@@ -52,20 +52,11 @@
     def test_verify_message_format(self):
         """A test to ensure changing the message format is prohibitively
         annoying""" 
-<<<<<<< HEAD
-        def message_assert(cls, blob):
-            message = json.loads(blob)
+        def message_assert(cls, message):
             fields = [('publisher_id', 'publisher_id'),
                       ('event_type', 'event_type'),
                       ('priority', 'WARN'),
                       ('payload', dict(a=3))]
-=======
-        def message_assert(cls, message):
-            fields = [ ('publisher_id', 'publisher_id'),
-                       ('event_type', 'event_type'),
-                       ('priority', 'WARN'),
-                       ('payload', dict(a=3))]
->>>>>>> e1dc9cfb
             for k, v in fields:
                 self.assertEqual(message[k], v)
             self.assertTrue(len(message['message_id']) > 0)

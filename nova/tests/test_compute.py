# vim: tabstop=4 shiftwidth=4 softtabstop=4

# Copyright 2010 United States Government as represented by the
# Administrator of the National Aeronautics and Space Administration.
# All Rights Reserved.
#
#    Licensed under the Apache License, Version 2.0 (the "License"); you may
#    not use this file except in compliance with the License. You may obtain
#    a copy of the License at
#
#         http://www.apache.org/licenses/LICENSE-2.0
#
#    Unless required by applicable law or agreed to in writing, software
#    distributed under the License is distributed on an "AS IS" BASIS, WITHOUT
#    WARRANTIES OR CONDITIONS OF ANY KIND, either express or implied. See the
#    License for the specific language governing permissions and limitations
#    under the License.
"""
Tests For Compute
"""

import datetime

from nova import compute
from nova import context
from nova import db
from nova import exception
from nova import flags
from nova import log as logging
from nova import test
from nova import utils
from nova.auth import manager


FLAGS = flags.FLAGS
LOG = logging.getLogger('nova.tests.compute')


class ComputeTestCase(test.TestCase):
    """Test case for compute"""
    def setUp(self):
        super(ComputeTestCase, self).setUp()
        self.flags(connection_type='fake',
                   stub_network=True,
                   network_manager='nova.network.manager.FlatManager')
        self.compute = utils.import_object(FLAGS.compute_manager)
        self.compute_api = compute.API()
        self.manager = manager.AuthManager()
        self.user = self.manager.create_user('fake', 'fake', 'fake')
        self.project = self.manager.create_project('fake', 'fake', 'fake')
        self.context = context.get_admin_context()

    def tearDown(self):
        self.manager.delete_user(self.user)
        self.manager.delete_project(self.project)
        super(ComputeTestCase, self).tearDown()

    def _create_instance(self):
        """Create a test instance"""
        inst = {}
        inst['image_id'] = 'ami-test'
        inst['reservation_id'] = 'r-fakeres'
        inst['launch_time'] = '10'
        inst['user_id'] = self.user.id
        inst['project_id'] = self.project.id
        inst['instance_type'] = 'm1.tiny'
        inst['mac_address'] = utils.generate_mac()
        inst['ami_launch_index'] = 0
        return db.instance_create(self.context, inst)['id']

    def test_create_instance_defaults_display_name(self):
        """Verify that an instance cannot be created without a display_name."""
        cases = [dict(), dict(display_name=None)]
        for instance in cases:
            ref = self.compute_api.create(self.context,
                FLAGS.default_instance_type, None, **instance)
            try:
                self.assertNotEqual(ref[0]['display_name'], None)
            finally:
                db.instance_destroy(self.context, ref[0]['id'])

    def test_create_instance_associates_security_groups(self):
        """Make sure create associates security groups"""
        values = {'name': 'default',
                  'description': 'default',
                  'user_id': self.user.id,
                  'project_id': self.project.id}
        group = db.security_group_create(self.context, values)
<<<<<<< HEAD
        ref = self.compute_api.create_instances(self.context,
            instance_type=FLAGS.default_instance_type,
            image_id=None,
            security_group=['default'])
=======
        ref = self.compute_api.create(self.context,
            FLAGS.default_instance_type, None, security_group=['default'])
>>>>>>> 0ed247f3
        try:
            self.assertEqual(len(db.security_group_get_by_instance(
                self.context, ref[0]['id'])), 1)
        finally:
            db.security_group_destroy(self.context, group['id'])
            db.instance_destroy(self.context, ref[0]['id'])

    def test_run_terminate(self):
        """Make sure it is possible to  run and terminate instance"""
        instance_id = self._create_instance()

        self.compute.run_instance(self.context, instance_id)

        instances = db.instance_get_all(context.get_admin_context())
        LOG.info(_("Running instances: %s"), instances)
        self.assertEqual(len(instances), 1)

        self.compute.terminate_instance(self.context, instance_id)

        instances = db.instance_get_all(context.get_admin_context())
        LOG.info(_("After terminating instances: %s"), instances)
        self.assertEqual(len(instances), 0)

    def test_run_terminate_timestamps(self):
        """Make sure timestamps are set for launched and destroyed"""
        instance_id = self._create_instance()
        instance_ref = db.instance_get(self.context, instance_id)
        self.assertEqual(instance_ref['launched_at'], None)
        self.assertEqual(instance_ref['deleted_at'], None)
        launch = datetime.datetime.utcnow()
        self.compute.run_instance(self.context, instance_id)
        instance_ref = db.instance_get(self.context, instance_id)
        self.assert_(instance_ref['launched_at'] > launch)
        self.assertEqual(instance_ref['deleted_at'], None)
        terminate = datetime.datetime.utcnow()
        self.compute.terminate_instance(self.context, instance_id)
        self.context = self.context.elevated(True)
        instance_ref = db.instance_get(self.context, instance_id)
        self.assert_(instance_ref['launched_at'] < terminate)
        self.assert_(instance_ref['deleted_at'] > terminate)

    def test_pause(self):
        """Ensure instance can be paused"""
        instance_id = self._create_instance()
        self.compute.run_instance(self.context, instance_id)
        self.compute.pause_instance(self.context, instance_id)
        self.compute.unpause_instance(self.context, instance_id)
        self.compute.terminate_instance(self.context, instance_id)

    def test_suspend(self):
        """ensure instance can be suspended"""
        instance_id = self._create_instance()
        self.compute.run_instance(self.context, instance_id)
        self.compute.suspend_instance(self.context, instance_id)
        self.compute.resume_instance(self.context, instance_id)
        self.compute.terminate_instance(self.context, instance_id)

    def test_reboot(self):
        """Ensure instance can be rebooted"""
        instance_id = self._create_instance()
        self.compute.run_instance(self.context, instance_id)
        self.compute.reboot_instance(self.context, instance_id)
        self.compute.terminate_instance(self.context, instance_id)

    def test_snapshot(self):
        """Ensure instance can be snapshotted"""
        instance_id = self._create_instance()
        name = "myfakesnapshot"
        self.compute.run_instance(self.context, instance_id)
        self.compute.snapshot_instance(self.context, instance_id, name)
        self.compute.terminate_instance(self.context, instance_id)

    def test_console_output(self):
        """Make sure we can get console output from instance"""
        instance_id = self._create_instance()
        self.compute.run_instance(self.context, instance_id)

        console = self.compute.get_console_output(self.context,
                                                        instance_id)
        self.assert_(console)
        self.compute.terminate_instance(self.context, instance_id)

    def test_run_instance_existing(self):
        """Ensure failure when running an instance that already exists"""
        instance_id = self._create_instance()
        self.compute.run_instance(self.context, instance_id)
        self.assertRaises(exception.Error,
                          self.compute.run_instance,
                          self.context,
                          instance_id)
        self.compute.terminate_instance(self.context, instance_id)

    def test_lock(self):
        """ensure locked instance cannot be changed"""
        instance_id = self._create_instance()
        self.compute.run_instance(self.context, instance_id)

        non_admin_context = context.RequestContext(None, None, False, False)

        # decorator should return False (fail) with locked nonadmin context
        self.compute.lock_instance(self.context, instance_id)
        ret_val = self.compute.reboot_instance(non_admin_context, instance_id)
        self.assertEqual(ret_val, False)

        # decorator should return None (success) with unlocked nonadmin context
        self.compute.unlock_instance(self.context, instance_id)
        ret_val = self.compute.reboot_instance(non_admin_context, instance_id)
        self.assertEqual(ret_val, None)

        self.compute.terminate_instance(self.context, instance_id)<|MERGE_RESOLUTION|>--- conflicted
+++ resolved
@@ -86,15 +86,11 @@
                   'user_id': self.user.id,
                   'project_id': self.project.id}
         group = db.security_group_create(self.context, values)
-<<<<<<< HEAD
-        ref = self.compute_api.create_instances(self.context,
-            instance_type=FLAGS.default_instance_type,
-            image_id=None,
-            security_group=['default'])
-=======
-        ref = self.compute_api.create(self.context,
-            FLAGS.default_instance_type, None, security_group=['default'])
->>>>>>> 0ed247f3
+        ref = self.compute_api.create(
+                self.context,
+                instance_type=FLAGS.default_instance_type,
+                image_id=None,
+                security_group=['default'])
         try:
             self.assertEqual(len(db.security_group_get_by_instance(
                 self.context, ref[0]['id'])), 1)

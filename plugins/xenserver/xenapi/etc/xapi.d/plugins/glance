--- conflicted
+++ resolved
@@ -216,12 +216,8 @@
         'x-image-meta-status': 'queued',
         'x-image-meta-disk-format': 'vhd',
         'x-image-meta-container-format': 'ovf',
-<<<<<<< HEAD
-        'x-image-meta-property-os-type': os_type}
-=======
         'x-image-meta-property-os-type': os_type,
     }
->>>>>>> abe147f7
 
     for header, value in headers.iteritems():
         conn.putheader(header, value)

# vim: tabstop=4 shiftwidth=4 softtabstop=4

# Copyright (c) 2010 Citrix Systems, Inc.
#
#    Licensed under the Apache License, Version 2.0 (the "License"); you may
#    not use this file except in compliance with the License. You may obtain
#    a copy of the License at
#
#         http://www.apache.org/licenses/LICENSE-2.0
#
#    Unless required by applicable law or agreed to in writing, software
#    distributed under the License is distributed on an "AS IS" BASIS, WITHOUT
#    WARRANTIES OR CONDITIONS OF ANY KIND, either express or implied. See the
#    License for the specific language governing permissions and limitations
#    under the License.

"""Stubouts, mocks and fixtures for the test suite"""

import eventlet
import json
from nova.virt import xenapi_conn
from nova.virt.xenapi import fake
from nova.virt.xenapi import volume_utils
from nova.virt.xenapi import vm_utils
from nova.virt.xenapi import vmops
from nova import utils


def stubout_instance_snapshot(stubs):
    @classmethod
    def fake_fetch_image(cls, session, instance_id, image, user, project,
                         type):
        from nova.virt.xenapi.fake import create_vdi
        name_label = "instance-%s" % instance_id
        #TODO: create fake SR record
        sr_ref = "fakesr"
        vdi_ref = create_vdi(name_label=name_label, read_only=False,
                             sr_ref=sr_ref, sharable=False)
        vdi_rec = session.get_xenapi().VDI.get_record(vdi_ref)
        vdi_uuid = vdi_rec['uuid']
        return [dict(vdi_type='os', vdi_uuid=vdi_uuid)]

    stubs.Set(vm_utils.VMHelper, 'fetch_image', fake_fetch_image)

    def fake_wait_for_vhd_coalesce(session, instance_id, sr_ref, vdi_ref,
                              original_parent_uuid):
        from nova.virt.xenapi.fake import create_vdi
        name_label = "instance-%s" % instance_id
        #TODO: create fake SR record
        sr_ref = "fakesr"
        vdi_ref = create_vdi(name_label=name_label, read_only=False,
                             sr_ref=sr_ref, sharable=False)
        vdi_rec = session.get_xenapi().VDI.get_record(vdi_ref)
        vdi_uuid = vdi_rec['uuid']
        return vdi_uuid

    stubs.Set(vm_utils.VMHelper, 'fetch_image', fake_fetch_image)

    def fake_parse_xmlrpc_value(val):
        return val

    stubs.Set(xenapi_conn, '_parse_xmlrpc_value', fake_parse_xmlrpc_value)

    def fake_wait_for_vhd_coalesce(session, instance_id, sr_ref, vdi_ref,
                              original_parent_uuid):
        #TODO(sirp): Should we actually fake out the data here
        return "fakeparent"

    stubs.Set(vm_utils, 'wait_for_vhd_coalesce', fake_wait_for_vhd_coalesce)


def stubout_session(stubs, cls):
    """Stubs out two methods from XenAPISession"""
    def fake_import(self):
        """Stubs out get_imported_xenapi of XenAPISession"""
        fake_module = 'nova.virt.xenapi.fake'
        from_list = ['fake']
        return __import__(fake_module, globals(), locals(), from_list, -1)

    stubs.Set(xenapi_conn.XenAPISession, '_create_session',
                       lambda s, url: cls(url))
    stubs.Set(xenapi_conn.XenAPISession, 'get_imported_xenapi',
                       fake_import)


def stub_out_get_target(stubs):
    """Stubs out _get_target in volume_utils"""
    def fake_get_target(volume_id):
        return (None, None)

    stubs.Set(volume_utils, '_get_target', fake_get_target)


def stubout_get_this_vm_uuid(stubs):
    def f():
        vms = [rec['uuid'] for ref, rec
               in fake.get_all_records('VM').iteritems()
               if rec['is_control_domain']]
        return vms[0]
    stubs.Set(vm_utils, 'get_this_vm_uuid', f)


def stubout_stream_disk(stubs):
    def f(_1, _2, _3, _4):
        pass
    stubs.Set(vm_utils, '_stream_disk', f)


def stubout_determine_is_pv_objectstore(stubs):
    """Assumes VMs never have PV kernels"""

    @classmethod
    def f(cls, *args):
        return False
    stubs.Set(vm_utils.VMHelper, '_determine_is_pv_objectstore', f)


def stubout_lookup_image(stubs):
    """Simulates a failure in lookup image."""
    def f(_1, _2, _3, _4):
        raise Exception("Test Exception raised by fake lookup_image")
    stubs.Set(vm_utils, 'lookup_image', f)


def stubout_fetch_image_glance_disk(stubs):
    """Simulates a failure in fetch image_glance_disk."""

    @classmethod
    def f(cls, *args):
        raise fake.Failure("Test Exception raised by " +
                           "fake fetch_image_glance_disk")
    stubs.Set(vm_utils.VMHelper, '_fetch_image_glance_disk', f)


def stubout_create_vm(stubs):
    """Simulates a failure in create_vm."""

    @classmethod
    def f(cls, *args):
        raise fake.Failure("Test Exception raised by " +
                           "fake create_vm")
    stubs.Set(vm_utils.VMHelper, 'create_vm', f)


def stubout_loopingcall_start(stubs):
    def fake_start(self, interval, now=True):
        self.f(*self.args, **self.kw)
    stubs.Set(utils.LoopingCall, 'start', fake_start)


def stubout_loopingcall_delay(stubs):
    def fake_start(self, interval, now=True):
        self._running = True
        eventlet.sleep(1)
        self.f(*self.args, **self.kw)
        # This would fail before parallel xenapi calls were fixed
        assert self._running == False
    stubs.Set(utils.LoopingCall, 'start', fake_start)


class FakeSessionForVMTests(fake.SessionBase):
    """ Stubs out a XenAPISession for VM tests """
    def __init__(self, uri):
        super(FakeSessionForVMTests, self).__init__(uri)

<<<<<<< HEAD
    def host_call_plugin(self, _1, _2, plugin, fn, args):
        # copy_kernel_vdi returns nothing
        if fn == 'copy_kernel_vdi':
            return
=======
    def host_call_plugin(self, _1, _2, plugin, method, _5):
        sr_ref = fake.get_all('SR')[0]
        vdi_ref = fake.create_vdi('', False, sr_ref, False)
        vdi_rec = fake.get_record('VDI', vdi_ref)
        if plugin == "glance" and method == "download_vhd":
            ret_str = json.dumps([dict(vdi_type='os',
                    vdi_uuid=vdi_rec['uuid'])])
        else:
            ret_str = vdi_rec['uuid']
        return '<string>%s</string>' % ret_str

    def host_call_plugin_swap(self, _1, _2, plugin, method, _5):
>>>>>>> 81857037
        sr_ref = fake.get_all('SR')[0]
        vdi_ref = fake.create_vdi('', False, sr_ref, False)
        vdi_rec = fake.get_record('VDI', vdi_ref)
        if plugin == "glance" and method == "download_vhd":
            swap_vdi_ref = fake.create_vdi('', False, sr_ref, False)
            swap_vdi_rec = fake.get_record('VDI', swap_vdi_ref)
            ret_str = json.dumps(
                    [dict(vdi_type='os', vdi_uuid=vdi_rec['uuid']),
                    dict(vdi_type='swap', vdi_uuid=swap_vdi_rec['uuid'])])
        else:
            ret_str = vdi_rec['uuid']
        return '<string>%s</string>' % ret_str

    def VM_start(self, _1, ref, _2, _3):
        vm = fake.get_record('VM', ref)
        if vm['power_state'] != 'Halted':
            raise fake.Failure(['VM_BAD_POWER_STATE', ref, 'Halted',
                                  vm['power_state']])
        vm['power_state'] = 'Running'
        vm['is_a_template'] = False
        vm['is_control_domain'] = False

    def VM_snapshot(self, session_ref, vm_ref, label):
        status = "Running"
        template_vm_ref = fake.create_vm(label, status, is_a_template=True,
            is_control_domain=False)

        sr_ref = "fakesr"
        template_vdi_ref = fake.create_vdi(label, read_only=True,
            sr_ref=sr_ref, sharable=False)

        template_vbd_ref = fake.create_vbd(template_vm_ref, template_vdi_ref)
        return template_vm_ref

    def VDI_destroy(self, session_ref, vdi_ref):
        fake.destroy_vdi(vdi_ref)

    def VM_destroy(self, session_ref, vm_ref):
        fake.destroy_vm(vm_ref)

    def SR_scan(self, session_ref, sr_ref):
        pass

    def VDI_set_name_label(self, session_ref, vdi_ref, name_label):
        pass


def stub_out_vm_methods(stubs):
    def fake_shutdown(self, inst, vm, method="clean"):
        pass

    def fake_acquire_bootlock(self, vm):
        pass

    def fake_release_bootlock(self, vm):
        pass

    def fake_spawn_rescue(self, inst):
        inst._rescue = False

    stubs.Set(vmops.VMOps, "_shutdown", fake_shutdown)
    stubs.Set(vmops.VMOps, "_acquire_bootlock", fake_acquire_bootlock)
    stubs.Set(vmops.VMOps, "_release_bootlock", fake_release_bootlock)
    stubs.Set(vmops.VMOps, "spawn_rescue", fake_spawn_rescue)


class FakeSessionForVolumeTests(fake.SessionBase):
    """ Stubs out a XenAPISession for Volume tests """
    def __init__(self, uri):
        super(FakeSessionForVolumeTests, self).__init__(uri)

    def VDI_introduce(self, _1, uuid, _2, _3, _4, _5,
                      _6, _7, _8, _9, _10, _11):
        valid_vdi = False
        refs = fake.get_all('VDI')
        for ref in refs:
            rec = fake.get_record('VDI', ref)
            if rec['uuid'] == uuid:
                valid_vdi = True
        if not valid_vdi:
            raise fake.Failure([['INVALID_VDI', 'session', self._session]])


class FakeSessionForVolumeFailedTests(FakeSessionForVolumeTests):
    """ Stubs out a XenAPISession for Volume tests: it injects failures """
    def __init__(self, uri):
        super(FakeSessionForVolumeFailedTests, self).__init__(uri)

    def VDI_introduce(self, _1, uuid, _2, _3, _4, _5,
                      _6, _7, _8, _9, _10, _11):
        # This is for testing failure
        raise fake.Failure([['INVALID_VDI', 'session', self._session]])

    def PBD_unplug(self, _1, ref):
        rec = fake.get_record('PBD', ref)
        rec['currently-attached'] = False

    def SR_forget(self, _1, ref):
        pass


class FakeSessionForMigrationTests(fake.SessionBase):
    """Stubs out a XenAPISession for Migration tests"""
    def __init__(self, uri):
        super(FakeSessionForMigrationTests, self).__init__(uri)

    def VDI_get_by_uuid(*args):
        return 'hurr'

    def VDI_resize_online(*args):
        pass

    def VM_start(self, _1, ref, _2, _3):
        vm = fake.get_record('VM', ref)
        if vm['power_state'] != 'Halted':
            raise fake.Failure(['VM_BAD_POWER_STATE', ref, 'Halted',
                                  vm['power_state']])
        vm['power_state'] = 'Running'
        vm['is_a_template'] = False
        vm['is_control_domain'] = False


def stub_out_migration_methods(stubs):
    def fake_get_snapshot(self, instance):
        return 'vm_ref', dict(image='foo', snap='bar')

    @classmethod
    def fake_get_vdi(cls, session, vm_ref):
        vdi_ref = fake.create_vdi(name_label='derp', read_only=False,
                             sr_ref='herp', sharable=False)
        vdi_rec = session.get_xenapi().VDI.get_record(vdi_ref)
        return vdi_ref, {'uuid': vdi_rec['uuid'], }

    def fake_shutdown(self, inst, vm, hard=True):
        pass

    @classmethod
    def fake_sr(cls, session, *args):
        pass

    @classmethod
    def fake_get_sr_path(cls, *args):
        return "fake"

    def fake_destroy(*args, **kwargs):
        pass

    def fake_reset_network(*args, **kwargs):
        pass

    stubs.Set(vmops.VMOps, '_destroy', fake_destroy)
    stubs.Set(vm_utils.VMHelper, 'scan_default_sr', fake_sr)
    stubs.Set(vm_utils.VMHelper, 'scan_sr', fake_sr)
    stubs.Set(vmops.VMOps, '_get_snapshot', fake_get_snapshot)
    stubs.Set(vm_utils.VMHelper, 'get_vdi_for_vm_safely', fake_get_vdi)
    stubs.Set(xenapi_conn.XenAPISession, 'wait_for_task', lambda x, y, z: None)
    stubs.Set(vm_utils.VMHelper, 'get_sr_path', fake_get_sr_path)
    stubs.Set(vmops.VMOps, 'reset_network', fake_reset_network)
    stubs.Set(vmops.VMOps, '_shutdown', fake_shutdown)<|MERGE_RESOLUTION|>--- conflicted
+++ resolved
@@ -163,13 +163,10 @@
     def __init__(self, uri):
         super(FakeSessionForVMTests, self).__init__(uri)
 
-<<<<<<< HEAD
-    def host_call_plugin(self, _1, _2, plugin, fn, args):
+    def host_call_plugin(self, _1, _2, plugin, method, _5):
         # copy_kernel_vdi returns nothing
         if fn == 'copy_kernel_vdi':
             return
-=======
-    def host_call_plugin(self, _1, _2, plugin, method, _5):
         sr_ref = fake.get_all('SR')[0]
         vdi_ref = fake.create_vdi('', False, sr_ref, False)
         vdi_rec = fake.get_record('VDI', vdi_ref)
@@ -181,7 +178,6 @@
         return '<string>%s</string>' % ret_str
 
     def host_call_plugin_swap(self, _1, _2, plugin, method, _5):
->>>>>>> 81857037
         sr_ref = fake.get_all('SR')[0]
         vdi_ref = fake.create_vdi('', False, sr_ref, False)
         vdi_rec = fake.get_record('VDI', vdi_ref)

# vim: tabstop=4 shiftwidth=4 softtabstop=4

# Copyright 2010 United States Government as represented by the
# Administrator of the National Aeronautics and Space Administration.
# All Rights Reserved.
#
#    Licensed under the Apache License, Version 2.0 (the "License"); you may
#    not use this file except in compliance with the License. You may obtain
#    a copy of the License at
#
#         http://www.apache.org/licenses/LICENSE-2.0
#
#    Unless required by applicable law or agreed to in writing, software
#    distributed under the License is distributed on an "AS IS" BASIS, WITHOUT
#    WARRANTIES OR CONDITIONS OF ANY KIND, either express or implied. See the
#    License for the specific language governing permissions and limitations
#    under the License.

"""Network Hosts are responsible for allocating ips and setting up network.

There are multiple backend drivers that handle specific types of networking
topologies.  All of the network commands are issued to a subclass of
:class:`NetworkManager`.

**Related Flags**

:network_driver:  Driver to use for network creation
:flat_network_bridge:  Bridge device for simple network instances
:flat_interface:  FlatDhcp will bridge into this interface if set
:flat_network_dns:  Dns for simple network
:vlan_start:  First VLAN for private networks
:vpn_ip:  Public IP for the cloudpipe VPN servers
:vpn_start:  First Vpn port for private networks
:cnt_vpn_clients:  Number of addresses reserved for vpn clients
:network_size:  Number of addresses in each private subnet
:floating_range:  Floating IP address block
:fixed_range:  Fixed IP address block
:date_dhcp_on_disassociate:  Whether to update dhcp when fixed_ip
                             is disassociated
:fixed_ip_disassociate_timeout:  Seconds after which a deallocated ip
                                 is disassociated
:create_unique_mac_address_attempts:  Number of times to attempt creating
                                      a unique mac address

"""

import datetime
import math
import netaddr
import socket
from eventlet import greenpool

from nova import context
from nova import db
from nova import exception
from nova import flags
from nova import ipv6
from nova import log as logging
from nova import manager
from nova import quota
from nova import utils
from nova import rpc
from nova.network import api as network_api
import random


LOG = logging.getLogger("nova.network.manager")


FLAGS = flags.FLAGS
flags.DEFINE_string('flat_network_bridge', None,
                    'Bridge for simple network instances')
flags.DEFINE_string('flat_network_dns', '8.8.4.4',
                    'Dns for simple network')
flags.DEFINE_bool('flat_injected', True,
                  'Whether to attempt to inject network setup into guest')
flags.DEFINE_string('flat_interface', None,
                    'FlatDhcp will bridge into this interface if set')
flags.DEFINE_integer('vlan_start', 100, 'First VLAN for private networks')
flags.DEFINE_string('vlan_interface', None,
                    'vlans will bridge into this interface if set')
flags.DEFINE_integer('num_networks', 1, 'Number of networks to support')
flags.DEFINE_string('vpn_ip', '$my_ip',
                    'Public IP for the cloudpipe VPN servers')
flags.DEFINE_integer('vpn_start', 1000, 'First Vpn port for private networks')
flags.DEFINE_bool('multi_host', False,
                  'Default value for multi_host in networks')
flags.DEFINE_integer('network_size', 256,
                        'Number of addresses in each private subnet')
flags.DEFINE_string('floating_range', '4.4.4.0/24',
                    'Floating IP address block')
flags.DEFINE_string('fixed_range', '10.0.0.0/8', 'Fixed IP address block')
flags.DEFINE_string('fixed_range_v6', 'fd00::/48', 'Fixed IPv6 address block')
flags.DEFINE_string('gateway_v6', None, 'Default IPv6 gateway')
flags.DEFINE_integer('cnt_vpn_clients', 0,
                     'Number of addresses reserved for vpn clients')
flags.DEFINE_string('network_driver', 'nova.network.linux_net',
                    'Driver to use for network creation')
flags.DEFINE_bool('update_dhcp_on_disassociate', False,
                  'Whether to update dhcp when fixed_ip is disassociated')
flags.DEFINE_integer('fixed_ip_disassociate_timeout', 600,
                     'Seconds after which a deallocated ip is disassociated')
flags.DEFINE_integer('create_unique_mac_address_attempts', 5,
                     'Number of attempts to create unique mac address')
flags.DEFINE_bool('auto_assign_floating_ip', False,
                  'Autoassigning floating ip to VM')
flags.DEFINE_bool('use_ipv6', False,
                  'use the ipv6')
flags.DEFINE_string('network_host', socket.gethostname(),
                    'Network host to use for ip allocation in flat modes')
flags.DEFINE_bool('fake_call', False,
                  'If True, skip using the queue and make local calls')


class AddressAlreadyAllocated(exception.Error):
    """Address was already allocated."""
    pass


class RPCAllocateFixedIP(object):
    """Mixin class originally for FlatDCHP and VLAN network managers.

    used since they share code to RPC.call allocate_fixed_ip on the
    correct network host to configure dnsmasq
    """
    def _allocate_fixed_ips(self, context, instance_id, host, networks,
                            **kwargs):
        """Calls allocate_fixed_ip once for each network."""
        green_pool = greenpool.GreenPool()

        vpn = kwargs.pop('vpn')
        for network in networks:
            # NOTE(vish): if we are not multi_host pass to the network host
            if not network['multi_host']:
                host = network['host']
            # NOTE(vish): if there is no network host, set one
            if host == None:
                host = rpc.call(context, FLAGS.network_topic,
                                {'method': 'set_network_host',
                                 'args': {'network_ref': network}})
            if host != self.host:
                # need to call allocate_fixed_ip to correct network host
                topic = self.db.queue_get_for(context,
                                              FLAGS.network_topic,
                                              host)
                args = {}
                args['instance_id'] = instance_id
                args['network_id'] = network['id']
                args['vpn'] = vpn

                green_pool.spawn_n(rpc.call, context, topic,
                                   {'method': '_rpc_allocate_fixed_ip',
                                    'args': args})
            else:
                # i am the correct host, run here
                self.allocate_fixed_ip(context, instance_id, network, vpn=vpn)

        # wait for all of the allocates (if any) to finish
        green_pool.waitall()

    def _rpc_allocate_fixed_ip(self, context, instance_id, network_id,
                               **kwargs):
        """Sits in between _allocate_fixed_ips and allocate_fixed_ip to
        perform network lookup on the far side of rpc.
        """
        network = self.db.network_get(context, network_id)
        self.allocate_fixed_ip(context, instance_id, network, **kwargs)


class FloatingIP(object):
    """Mixin class for adding floating IP functionality to a manager."""
    def init_host_floating_ips(self):
        """Configures floating ips owned by host."""

        admin_context = context.get_admin_context()
        try:
            floating_ips = self.db.floating_ip_get_all_by_host(admin_context,
                                                               self.host)
        except exception.NotFound:
            return

        for floating_ip in floating_ips:
            if floating_ip.get('fixed_ip', None):
                fixed_address = floating_ip['fixed_ip']['address']
                # NOTE(vish): The False here is because we ignore the case
                #             that the ip is already bound.
                self.driver.bind_floating_ip(floating_ip['address'], False)
                self.driver.ensure_floating_forward(floating_ip['address'],
                                                    fixed_address)

    def allocate_for_instance(self, context, **kwargs):
        """Handles allocating the floating IP resources for an instance.

        calls super class allocate_for_instance() as well

        rpc.called by network_api
        """
        instance_id = kwargs.get('instance_id')
        project_id = kwargs.get('project_id')
        LOG.debug(_("floating IP allocation for instance |%s|"), instance_id,
                                                               context=context)
        # call the next inherited class's allocate_for_instance()
        # which is currently the NetworkManager version
        # do this first so fixed ip is already allocated
        ips = super(FloatingIP, self).allocate_for_instance(context, **kwargs)
        if FLAGS.auto_assign_floating_ip:
            # allocate a floating ip (public_ip is just the address string)
            public_ip = self.allocate_floating_ip(context, project_id)
            # set auto_assigned column to true for the floating ip
            self.db.floating_ip_set_auto_assigned(context, public_ip)
            # get the floating ip object from public_ip string
            floating_ip = self.db.floating_ip_get_by_address(context,
                                                             public_ip)

            # get the first fixed_ip belonging to the instance
            fixed_ips = self.db.fixed_ip_get_by_instance(context, instance_id)
            fixed_ip = fixed_ips[0] if fixed_ips else None

            # call to correct network host to associate the floating ip
            self.network_api.associate_floating_ip(context,
                                              floating_ip,
                                              fixed_ip,
                                              affect_auto_assigned=True)
        return ips

    def deallocate_for_instance(self, context, **kwargs):
        """Handles deallocating floating IP resources for an instance.

        calls super class deallocate_for_instance() as well.

        rpc.called by network_api
        """
        instance_id = kwargs.get('instance_id')
        LOG.debug(_("floating IP deallocation for instance |%s|"), instance_id,
                                                               context=context)

        fixed_ips = self.db.fixed_ip_get_by_instance(context, instance_id)
        # add to kwargs so we can pass to super to save a db lookup there
        kwargs['fixed_ips'] = fixed_ips
        for fixed_ip in fixed_ips:
            # disassociate floating ips related to fixed_ip
            for floating_ip in fixed_ip.floating_ips:
                address = floating_ip['address']
                self.network_api.disassociate_floating_ip(context, address)
                # deallocate if auto_assigned
                if floating_ip['auto_assigned']:
                    self.network_api.release_floating_ip(context,
                                                         address,
                                                         True)

        # call the next inherited class's deallocate_for_instance()
        # which is currently the NetworkManager version
        # call this after so floating IPs are handled first
        super(FloatingIP, self).deallocate_for_instance(context, **kwargs)

    def allocate_floating_ip(self, context, project_id):
        """Gets an floating ip from the pool."""
        # NOTE(tr3buchet): all networks hosts in zone now use the same pool
        LOG.debug("QUOTA: %s" % quota.allowed_floating_ips(context, 1))
        if quota.allowed_floating_ips(context, 1) < 1:
            LOG.warn(_('Quota exceeded for %s, tried to allocate '
                       'address'),
                     context.project_id)
            raise quota.QuotaError(_('Address quota exceeded. You cannot '
                                     'allocate any more addresses'))
        # TODO(vish): add floating ips through manage command
        return self.db.floating_ip_allocate_address(context,
                                                    project_id)

    def associate_floating_ip(self, context, floating_address, fixed_address):
        """Associates an floating ip to a fixed ip."""
        self.db.floating_ip_fixed_ip_associate(context,
                                               floating_address,
                                               fixed_address)
        self.driver.bind_floating_ip(floating_address)
        self.driver.ensure_floating_forward(floating_address, fixed_address)

    def disassociate_floating_ip(self, context, floating_address):
        """Disassociates a floating ip."""
        fixed_address = self.db.floating_ip_disassociate(context,
                                                         floating_address)
        self.driver.unbind_floating_ip(floating_address)
        self.driver.remove_floating_forward(floating_address, fixed_address)

    def deallocate_floating_ip(self, context, floating_address):
        """Returns an floating ip to the pool."""
        self.db.floating_ip_deallocate(context, floating_address)


class NetworkManager(manager.SchedulerDependentManager):
    """Implements common network manager functionality.

    This class must be subclassed to support specific topologies.

    host management:
        hosts configure themselves for networks they are assigned to in the
        table upon startup. If there are networks in the table which do not
        have hosts, those will be filled in and have hosts configured
        as the hosts pick them up one at time during their periodic task.
        The one at a time part is to flatten the layout to help scale
    """

    # If True, this manager requires VIF to create a bridge.
    SHOULD_CREATE_BRIDGE = False

    # If True, this manager requires VIF to create VLAN tag.
    SHOULD_CREATE_VLAN = False

    timeout_fixed_ips = True

    def __init__(self, network_driver=None, *args, **kwargs):
        if not network_driver:
            network_driver = FLAGS.network_driver
        self.driver = utils.import_object(network_driver)
        self.network_api = network_api.API()
        super(NetworkManager, self).__init__(service_name='network',
                                                *args, **kwargs)

    @utils.synchronized('get_dhcp')
    def _get_dhcp_ip(self, context, network_ref, host=None):
        """Get the proper dhcp address to listen on."""
        # NOTE(vish): this is for compatibility
        if not network_ref['multi_host']:
            return network_ref['gateway']

        if not host:
            host = self.host
        network_id = network_ref['id']
        try:
            fip = self.db.fixed_ip_get_by_network_host(context,
                                                       network_id,
                                                       host)
            return fip['address']
        except exception.FixedIpNotFoundForNetworkHost:
            elevated = context.elevated()
            return self.db.fixed_ip_associate_pool(elevated,
                                                   network_id,
                                                   host=host)

    def init_host(self):
        """Do any initialization that needs to be run if this is a
        standalone service.
        """
        # NOTE(vish): Set up networks for which this host already has
        #             an ip address.
        ctxt = context.get_admin_context()
        for network in self.db.network_get_all_by_host(ctxt, self.host):
            self._setup_network(ctxt, network)

    def periodic_tasks(self, context=None):
        """Tasks to be run at a periodic interval."""
        super(NetworkManager, self).periodic_tasks(context)
        if self.timeout_fixed_ips:
            now = utils.utcnow()
            timeout = FLAGS.fixed_ip_disassociate_timeout
            time = now - datetime.timedelta(seconds=timeout)
            num = self.db.fixed_ip_disassociate_all_by_timeout(context,
                                                               self.host,
                                                               time)
            if num:
                LOG.debug(_('Dissassociated %s stale fixed ip(s)'), num)

    def set_network_host(self, context, network_ref):
        """Safely sets the host of the network."""
        LOG.debug(_('setting network host'), context=context)
        host = self.db.network_set_host(context,
                                        network_ref['id'],
                                        self.host)
        return host

    def _get_networks_for_instance(self, context, instance_id, project_id):
        """Determine & return which networks an instance should connect to."""
        # TODO(tr3buchet) maybe this needs to be updated in the future if
        #                 there is a better way to determine which networks
        #                 a non-vlan instance should connect to
        try:
            networks = self.db.network_get_all(context)
        except exception.NoNetworksFound:
            return []

        # return only networks which are not vlan networks
        return [network for network in networks if
                not network['vlan']]

    def allocate_for_instance(self, context, **kwargs):
        """Handles allocating the various network resources for an instance.

        rpc.called by network_api
        """
        instance_id = kwargs.pop('instance_id')
        host = kwargs.pop('host')
        project_id = kwargs.pop('project_id')
        type_id = kwargs.pop('instance_type_id')
        vpn = kwargs.pop('vpn')
        admin_context = context.elevated()
        LOG.debug(_("network allocations for instance %s"), instance_id,
                                                            context=context)
        networks = self._get_networks_for_instance(admin_context, instance_id,
                                                                  project_id)
        LOG.warn(networks)
        self._allocate_mac_addresses(context, instance_id, networks)
        self._allocate_fixed_ips(admin_context, instance_id, host, networks,
                                 vpn=vpn)
        return self.get_instance_nw_info(context, instance_id, type_id, host)

    def deallocate_for_instance(self, context, **kwargs):
        """Handles deallocating various network resources for an instance.

        rpc.called by network_api
        kwargs can contain fixed_ips to circumvent another db lookup
        """
        instance_id = kwargs.pop('instance_id')
        fixed_ips = kwargs.get('fixed_ips') or \
                  self.db.fixed_ip_get_by_instance(context, instance_id)
        LOG.debug(_("network deallocation for instance |%s|"), instance_id,
                                                               context=context)
        # deallocate fixed ips
        for fixed_ip in fixed_ips:
            self.deallocate_fixed_ip(context, fixed_ip['address'], **kwargs)

        # deallocate vifs (mac addresses)
        self.db.virtual_interface_delete_by_instance(context, instance_id)

    def get_instance_nw_info(self, context, instance_id,
                             instance_type_id, host):
        """Creates network info list for instance.

        called by allocate_for_instance and netowrk_api
        context needs to be elevated
        :returns: network info list [(network,info),(network,info)...]
        where network = dict containing pertinent data from a network db object
        and info = dict containing pertinent networking data
        """
        # TODO(tr3buchet) should handle floating IPs as well?
        try:
            fixed_ips = self.db.fixed_ip_get_by_instance(context, instance_id)
        except exception.FixedIpNotFoundForInstance:
            LOG.warn(_('No fixed IPs for instance %s'), instance_id)
            fixed_ips = []

        vifs = self.db.virtual_interface_get_by_instance(context, instance_id)
        flavor = self.db.instance_type_get(context, instance_type_id)
        network_info = []
        # a vif has an address, instance_id, and network_id
        # it is also joined to the instance and network given by those IDs
        for vif in vifs:
            network = vif['network']

            # determine which of the instance's IPs belong to this network
            network_IPs = [fixed_ip['address'] for fixed_ip in fixed_ips if
                           fixed_ip['network_id'] == network['id']]

            # TODO(tr3buchet) eventually "enabled" should be determined
            def ip_dict(ip):
                return {
                    "ip": ip,
                    "netmask": network["netmask"],
                    "enabled": "1"}

            def ip6_dict():
                return {
                    "ip": ipv6.to_global(network['cidr_v6'],
                                         vif['address'],
                                         network['project_id']),
                    "netmask": network['netmask_v6'],
                    "enabled": "1"}
            network_dict = {
                'bridge': network['bridge'],
                'id': network['id'],
                'cidr': network['cidr'],
                'cidr_v6': network['cidr_v6'],
                'injected': network['injected'],
                'vlan': network['vlan'],
                'bridge_interface': network['bridge_interface'],
                'multi_host': network['multi_host']}
            if network['multi_host']:
                dhcp_server = self._get_dhcp_ip(context, network, host)
            else:
                dhcp_server = self._get_dhcp_ip(context,
                                                network,
                                                network['host'])
            info = {
                'label': network['label'],
                'gateway': network['gateway'],
                'dhcp_server': dhcp_server,
                'broadcast': network['broadcast'],
                'mac': vif['address'],
                'rxtx_cap': flavor['rxtx_cap'],
                'dns': [],
                'ips': [ip_dict(ip) for ip in network_IPs],
                'should_create_bridge': self.SHOULD_CREATE_BRIDGE,
                'should_create_vlan': self.SHOULD_CREATE_VLAN}

            if network['cidr_v6']:
                info['ip6s'] = [ip6_dict()]
            # TODO(tr3buchet): handle ip6 routes here as well
            if network['gateway_v6']:
                info['gateway6'] = network['gateway_v6']
            if network['dns1']:
                info['dns'].append(network['dns1'])
            if network['dns2']:
                info['dns'].append(network['dns2'])

            network_info.append((network_dict, info))
        return network_info

    def _allocate_mac_addresses(self, context, instance_id, networks):
        """Generates mac addresses and creates vif rows in db for them."""
        for network in networks:
            vif = {'address': utils.generate_mac_address(),
                   'instance_id': instance_id,
                   'network_id': network['id']}
            # try FLAG times to create a vif record with a unique mac_address
            for i in range(FLAGS.create_unique_mac_address_attempts):
                try:
                    self.db.virtual_interface_create(context, vif)
                    break
                except exception.VirtualInterfaceCreateException:
                    vif['address'] = utils.generate_mac_address()
            else:
                self.db.virtual_interface_delete_by_instance(context,
                                                             instance_id)
                raise exception.VirtualInterfaceMacAddressException()

    def add_fixed_ip_to_instance(self, context, instance_id, host, network_id):
        """Adds a fixed ip to an instance from specified network."""
        networks = [self.db.network_get(context, network_id)]
        self._allocate_fixed_ips(context, instance_id, host, networks)

    def remove_fixed_ip_from_instance(self, context, instance_id, address):
        """Removes a fixed ip from an instance from specified network."""
        fixed_ips = self.db.fixed_ip_get_by_instance(context, instance_id)
        for fixed_ip in fixed_ips:
            if fixed_ip['address'] == address:
                self.deallocate_fixed_ip(context, address)
                return
        raise exception.FixedIpNotFoundForSpecificInstance(
                                    instance_id=instance_id, ip=address)

    def allocate_fixed_ip(self, context, instance_id, network, **kwargs):
        """Gets a fixed ip from the pool."""
        # TODO(vish): when this is called by compute, we can associate compute
        #             with a network, or a cluster of computes with a network
        #             and use that network here with a method like
        #             network_get_by_compute_host
        address = self.db.fixed_ip_associate_pool(context.elevated(),
                                                  network['id'],
                                                  instance_id)
        vif = self.db.virtual_interface_get_by_instance_and_network(context,
                                                                instance_id,
                                                                network['id'])
        values = {'allocated': True,
                  'virtual_interface_id': vif['id']}
        self.db.fixed_ip_update(context, address, values)
        self._setup_network(context, network)
        return address

    def deallocate_fixed_ip(self, context, address, **kwargs):
        """Returns a fixed ip to the pool."""
        self.db.fixed_ip_update(context, address,
                                {'allocated': False,
                                 'virtual_interface_id': None})

    def lease_fixed_ip(self, context, address):
        """Called by dhcp-bridge when ip is leased."""
        LOG.debug(_('Leased IP |%(address)s|'), locals(), context=context)
        fixed_ip = self.db.fixed_ip_get_by_address(context, address)
        instance = fixed_ip['instance']
        if not instance:
            raise exception.Error(_('IP %s leased that is not associated') %
                                  address)
        now = utils.utcnow()
        self.db.fixed_ip_update(context,
                                fixed_ip['address'],
                                {'leased': True,
                                 'updated_at': now})
        if not fixed_ip['allocated']:
            LOG.warn(_('IP |%s| leased that isn\'t allocated'), address,
                     context=context)

    def release_fixed_ip(self, context, address):
        """Called by dhcp-bridge when ip is released."""
        LOG.debug(_('Released IP |%(address)s|'), locals(), context=context)
        fixed_ip = self.db.fixed_ip_get_by_address(context, address)
        instance = fixed_ip['instance']
        if not instance:
            raise exception.Error(_('IP %s released that is not associated') %
                                  address)
        if not fixed_ip['leased']:
            LOG.warn(_('IP %s released that was not leased'), address,
                     context=context)
        self.db.fixed_ip_update(context,
                                fixed_ip['address'],
                                {'leased': False})
        if not fixed_ip['allocated']:
            self.db.fixed_ip_disassociate(context, address)
            # NOTE(vish): dhcp server isn't updated until next setup, this
            #             means there will stale entries in the conf file
            #             the code below will update the file if necessary
            if FLAGS.update_dhcp_on_disassociate:
                network_ref = self.db.fixed_ip_get_network(context, address)
                self._setup_network(context, network_ref)

    def create_networks(self, context, label, cidr, multi_host, num_networks,
                        network_size, cidr_v6, gateway_v6, bridge,
                        bridge_interface, dns1=None, dns2=None, **kwargs):
        """Create networks based on parameters."""
        fixed_net = netaddr.IPNetwork(cidr)
        if FLAGS.use_ipv6:
            fixed_net_v6 = netaddr.IPNetwork(cidr_v6)
            significant_bits_v6 = 64
            network_size_v6 = 1 << 64

        for index in range(num_networks):
            start = index * network_size
            significant_bits = 32 - int(math.log(network_size, 2))
            cidr = '%s/%s' % (fixed_net[start], significant_bits)
            project_net = netaddr.IPNetwork(cidr)
            net = {}
            net['bridge'] = bridge
            net['bridge_interface'] = bridge_interface
            net['dns1'] = dns1
            net['dns2'] = dns2
            net['cidr'] = cidr
            net['multi_host'] = multi_host
            net['netmask'] = str(project_net.netmask)
            net['gateway'] = str(project_net[1])
            net['broadcast'] = str(project_net.broadcast)
            net['dhcp_start'] = str(project_net[2])
            if num_networks > 1:
                net['label'] = '%s_%d' % (label, index)
            else:
                net['label'] = label

            if FLAGS.use_ipv6:
                start_v6 = index * network_size_v6
                cidr_v6 = '%s/%s' % (fixed_net_v6[start_v6],
                                     significant_bits_v6)
                net['cidr_v6'] = cidr_v6

                project_net_v6 = netaddr.IPNetwork(cidr_v6)

                if gateway_v6:
                    # use a pre-defined gateway if one is provided
                    net['gateway_v6'] = str(gateway_v6)
                else:
                    net['gateway_v6'] = str(project_net_v6[1])

                net['netmask_v6'] = str(project_net_v6._prefixlen)

            if kwargs.get('vpn', False):
                # this bit here is for vlan-manager
                del net['dns1']
                del net['dns2']
                vlan = kwargs['vlan_start'] + index
                net['vpn_private_address'] = str(project_net[2])
                net['dhcp_start'] = str(project_net[3])
                net['vlan'] = vlan
                net['bridge'] = 'br%s' % vlan

                # NOTE(vish): This makes ports unique accross the cloud, a more
                #             robust solution would be to make them uniq per ip
                net['vpn_public_port'] = kwargs['vpn_start'] + index

            # None if network with cidr or cidr_v6 already exists
            network = self.db.network_create_safe(context, net)

            if network:
                self._create_fixed_ips(context, network['id'])
            else:
                raise ValueError(_('Network with cidr %s already exists') %
                                   cidr)

    @property
    def _bottom_reserved_ips(self):  # pylint: disable=R0201
        """Number of reserved ips at the bottom of the range."""
        return 2  # network, gateway

    @property
    def _top_reserved_ips(self):  # pylint: disable=R0201
        """Number of reserved ips at the top of the range."""
        return 1  # broadcast

    def _create_fixed_ips(self, context, network_id):
        """Create all fixed ips for network."""
        network = self.db.network_get(context, network_id)
        # NOTE(vish): Should these be properties of the network as opposed
        #             to properties of the manager class?
        bottom_reserved = self._bottom_reserved_ips
        top_reserved = self._top_reserved_ips
        project_net = netaddr.IPNetwork(network['cidr'])
        num_ips = len(project_net)
        for index in range(num_ips):
            address = str(project_net[index])
            if index < bottom_reserved or num_ips - index < top_reserved:
                reserved = True
            else:
                reserved = False
            self.db.fixed_ip_create(context, {'network_id': network_id,
                                              'address': address,
                                              'reserved': reserved})

    def _allocate_fixed_ips(self, context, instance_id, host, networks,
                            **kwargs):
        """Calls allocate_fixed_ip once for each network."""
        raise NotImplementedError()

    def _setup_network(self, context, network_ref):
        """Sets up network on this host."""
        raise NotImplementedError()


class FlatManager(NetworkManager):
    """Basic network where no vlans are used.

    FlatManager does not do any bridge or vlan creation.  The user is
    responsible for setting up whatever bridges are specified when creating
    networks through nova-manage. This bridge needs to be created on all
    compute hosts.

    The idea is to create a single network for the host with a command like:
    nova-manage network create 192.168.0.0/24 1 256. Creating multiple
    networks for for one manager is currently not supported, but could be
    added by modifying allocate_fixed_ip and get_network to get the a network
    with new logic instead of network_get_by_bridge. Arbitrary lists of
    addresses in a single network can be accomplished with manual db editing.

    If flat_injected is True, the compute host will attempt to inject network
    config into the guest.  It attempts to modify /etc/network/interfaces and
    currently only works on debian based systems. To support a wider range of
    OSes, some other method may need to be devised to let the guest know which
    ip it should be using so that it can configure itself. Perhaps an attached
    disk or serial device with configuration info.

    Metadata forwarding must be handled by the gateway, and since nova does
    not do any setup in this mode, it must be done manually.  Requests to
    169.254.169.254 port 80 will need to be forwarded to the api server.

    """

    timeout_fixed_ips = False

    def _allocate_fixed_ips(self, context, instance_id, host, networks,
                            **kwargs):
        """Calls allocate_fixed_ip once for each network."""
        for network in networks:
            self.allocate_fixed_ip(context, instance_id, network)

    def deallocate_fixed_ip(self, context, address, **kwargs):
        """Returns a fixed ip to the pool."""
        super(FlatManager, self).deallocate_fixed_ip(context, address,
                                                     **kwargs)
        self.db.fixed_ip_disassociate(context, address)

    def _setup_network(self, context, network_ref):
        """Setup Network on this host."""
        net = {}
        net['injected'] = FLAGS.flat_injected
        self.db.network_update(context, network_ref['id'], net)


class FlatDHCPManager(FloatingIP, RPCAllocateFixedIP, NetworkManager):
    """Flat networking with dhcp.

    FlatDHCPManager will start up one dhcp server to give out addresses.
    It never injects network settings into the guest. It also manages bridges.
    Otherwise it behaves like FlatManager.

    """

    SHOULD_CREATE_BRIDGE = True

    def init_host(self):
        """Do any initialization that needs to be run if this is a
        standalone service.
        """
        self.driver.init_host()
        self.driver.ensure_metadata_ip()

        super(FlatDHCPManager, self).init_host()
        self.init_host_floating_ips()

        self.driver.metadata_forward()

    def _setup_network(self, context, network_ref):
        """Sets up network on this host."""
        network_ref['dhcp_server'] = self._get_dhcp_ip(context, network_ref)
        self.driver.ensure_bridge(network_ref['bridge'],
                                  network_ref['bridge_interface'],
                                  network_ref)
        if not FLAGS.fake_network:
            self.driver.update_dhcp(context, network_ref)
            if(FLAGS.use_ipv6):
                self.driver.update_ra(context, network_ref)
                gateway = utils.get_my_linklocal(network_ref['bridge'])
                self.db.network_update(context, network_ref['id'],
                                       {'gateway_v6': gateway})


class VlanManager(RPCAllocateFixedIP, FloatingIP, NetworkManager):
    """Vlan network with dhcp.

    VlanManager is the most complicated.  It will create a host-managed
    vlan for each project.  Each project gets its own subnet.  The networks
    and associated subnets are created with nova-manage using a command like:
    nova-manage network create 10.0.0.0/8 3 16.  This will create 3 networks
    of 16 addresses from the beginning of the 10.0.0.0 range.

    A dhcp server is run for each subnet, so each project will have its own.
    For this mode to be useful, each project will need a vpn to access the
    instances in its subnet.

    """

    SHOULD_CREATE_BRIDGE = True
    SHOULD_CREATE_VLAN = True

    def init_host(self):
        """Do any initialization that needs to be run if this is a
        standalone service.
        """

        self.driver.init_host()
        self.driver.ensure_metadata_ip()

        NetworkManager.init_host(self)
        self.init_host_floating_ips()

        self.driver.metadata_forward()

    def allocate_fixed_ip(self, context, instance_id, network, **kwargs):
        """Gets a fixed ip from the pool."""
        if kwargs.get('vpn', None):
            address = network['vpn_private_address']
            self.db.fixed_ip_associate(context,
                                       address,
                                       instance_id)
        else:
            address = self.db.fixed_ip_associate_pool(context,
                                                      network['id'],
                                                      instance_id)

        vif = self.db.virtual_interface_get_by_instance_and_network(context,
                                                                 instance_id,
                                                                 network['id'])
        values = {'allocated': True,
                  'virtual_interface_id': vif['id']}
        self.db.fixed_ip_update(context, address, values)
        self._setup_network(context, network)
        return address

    def add_network_to_project(self, context, project_id):
        """Force adds another network to a project."""
        self.db.network_associate(context, project_id, force=True)

    def _get_networks_for_instance(self, context, instance_id, project_id):
        """Determine which networks an instance should connect to."""
        # get networks associated with project
        return self.db.project_get_networks(context, project_id)

    def create_networks(self, context, **kwargs):
        """Create networks based on parameters."""
        # Check that num_networks + vlan_start is not > 4094, fixes lp708025
        if kwargs['num_networks'] + kwargs['vlan_start'] > 4094:
            raise ValueError(_('The sum between the number of networks and'
                               ' the vlan start cannot be greater'
                               ' than 4094'))

        # check that num networks and network size fits in fixed_net
        fixed_net = netaddr.IPNetwork(kwargs['cidr'])
        if len(fixed_net) < kwargs['num_networks'] * kwargs['network_size']:
            raise ValueError(_('The network range is not big enough to fit '
                  '%(num_networks)s. Network size is %(network_size)s') %
                  kwargs)

        NetworkManager.create_networks(self, context, vpn=True, **kwargs)

    def _setup_network(self, context, network_ref):
        """Sets up network on this host."""
        if not network_ref['vpn_public_address']:
            net = {}
            address = FLAGS.vpn_ip
            net['vpn_public_address'] = address
            network_ref = db.network_update(context, network_ref['id'], net)
        else:
            address = network_ref['vpn_public_address']
        network_ref['dhcp_server'] = self._get_dhcp_ip(context, network_ref)
<<<<<<< HEAD
        dev = self.driver.plug(network_ref)
        self.driver.initialize_gateway_device(dev, network_ref)
=======
        self.driver.ensure_vlan_bridge(network_ref['vlan'],
                                       network_ref['bridge'],
                                       network_ref['bridge_interface'],
                                       network_ref)
>>>>>>> bdcfaa5b

        # NOTE(vish): only ensure this forward if the address hasn't been set
        #             manually.
        if address == FLAGS.vpn_ip and hasattr(self.driver,
                                               "ensure_vpn_forward"):
            self.driver.ensure_vpn_forward(FLAGS.vpn_ip,
                                            network_ref['vpn_public_port'],
                                            network_ref['vpn_private_address'])
        if not FLAGS.fake_network:
            self.driver.update_dhcp(context, dev, network_ref)
            if(FLAGS.use_ipv6):
                self.driver.update_ra(context, dev, network_ref)
                gateway = utils.get_my_linklocal(dev)
                self.db.network_update(context, network_ref['id'],
                                       {'gateway_v6': gateway})

    @property
    def _bottom_reserved_ips(self):
        """Number of reserved ips at the bottom of the range."""
        return super(VlanManager, self)._bottom_reserved_ips + 1  # vpn server

    @property
    def _top_reserved_ips(self):
        """Number of reserved ips at the top of the range."""
        parent_reserved = super(VlanManager, self)._top_reserved_ips
        return parent_reserved + FLAGS.cnt_vpn_clients<|MERGE_RESOLUTION|>--- conflicted
+++ resolved
@@ -885,15 +885,9 @@
         else:
             address = network_ref['vpn_public_address']
         network_ref['dhcp_server'] = self._get_dhcp_ip(context, network_ref)
-<<<<<<< HEAD
+
         dev = self.driver.plug(network_ref)
         self.driver.initialize_gateway_device(dev, network_ref)
-=======
-        self.driver.ensure_vlan_bridge(network_ref['vlan'],
-                                       network_ref['bridge'],
-                                       network_ref['bridge_interface'],
-                                       network_ref)
->>>>>>> bdcfaa5b
 
         # NOTE(vish): only ensure this forward if the address hasn't been set
         #             manually.

--- conflicted
+++ resolved
@@ -33,10 +33,6 @@
 from abstract_filter import AbstractHostFilter
 from all_hosts_filter import AllHostsFilter
 from compute_filter import ComputeFilter
-<<<<<<< HEAD
-from json_filter import JsonFilter
-from ram_filter import RamFilter
-=======
 from core_filter import CoreFilter
 from json_filter import JsonFilter
->>>>>>> af47d85f
+from ram_filter import RamFilter
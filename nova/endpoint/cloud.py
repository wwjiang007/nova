# vim: tabstop=4 shiftwidth=4 softtabstop=4

# Copyright 2010 United States Government as represented by the
# Administrator of the National Aeronautics and Space Administration.
# All Rights Reserved.
#
#    Licensed under the Apache License, Version 2.0 (the "License"); you may
#    not use this file except in compliance with the License. You may obtain
#    a copy of the License at
#
#         http://www.apache.org/licenses/LICENSE-2.0
#
#    Unless required by applicable law or agreed to in writing, software
#    distributed under the License is distributed on an "AS IS" BASIS, WITHOUT
#    WARRANTIES OR CONDITIONS OF ANY KIND, either express or implied. See the
#    License for the specific language governing permissions and limitations
#    under the License.

"""
Cloud Controller: Implementation of EC2 REST API calls, which are
dispatched to other nodes via AMQP RPC. State is via distributed
datastore.
"""

import base64
import datetime
import logging
import os
import time

from twisted.internet import defer

from nova import db
from nova import exception
from nova import flags
from nova import quota
from nova import rpc
from nova import utils
from nova.auth import rbac
from nova.auth import manager
from nova.compute.instance_types import INSTANCE_TYPES
from nova.endpoint import images


FLAGS = flags.FLAGS
flags.DECLARE('storage_availability_zone', 'nova.volume.manager')


class QuotaError(exception.ApiError):
    """Quota Exceeeded"""
    pass


def _gen_key(user_id, key_name):
    """ Tuck this into AuthManager """
    try:
        mgr = manager.AuthManager()
        private_key, fingerprint = mgr.generate_key_pair(user_id, key_name)
    except Exception as ex:
        return {'exception': ex}
    return {'private_key': private_key, 'fingerprint': fingerprint}


class CloudController(object):
    """ CloudController provides the critical dispatch between
 inbound API calls through the endpoint and messages
 sent to the other nodes.
"""
    def __init__(self):
        self.network_manager = utils.import_object(FLAGS.network_manager)
        self.setup()

    def __str__(self):
        return 'CloudController'

    def setup(self):
        """ Ensure the keychains and folders exist. """
        # FIXME(ja): this should be moved to a nova-manage command,
        # if not setup throw exceptions instead of running
        # Create keys folder, if it doesn't exist
        if not os.path.exists(FLAGS.keys_path):
            os.makedirs(FLAGS.keys_path)
        # Gen root CA, if we don't have one
        root_ca_path = os.path.join(FLAGS.ca_path, FLAGS.ca_file)
        if not os.path.exists(root_ca_path):
            start = os.getcwd()
            os.chdir(FLAGS.ca_path)
            # TODO(vish): Do this with M2Crypto instead
            utils.runthis("Generating root CA: %s", "sh genrootca.sh")
            os.chdir(start)

    def _get_mpi_data(self, project_id):
        result = {}
        for instance in db.instance_get_by_project(None, project_id):
            if instance['fixed_ip']:
                line = '%s slots=%d' % (instance['fixed_ip']['str_id'],
                    INSTANCE_TYPES[instance['instance_type']]['vcpus'])
                if instance['key_name'] in result:
                    result[instance['key_name']].append(line)
                else:
                    result[instance['key_name']] = [line]
        return result

    def get_metadata(self, address):
        instance_ref = db.fixed_ip_get_instance(None, address)
        if instance_ref is None:
            return None
        mpi = self._get_mpi_data(instance_ref['project_id'])
        if instance_ref['key_name']:
            keys = {
                '0': {
                    '_name': instance_ref['key_name'],
                    'openssh-key': instance_ref['key_data']
                }
            }
        else:
            keys = ''
        hostname = instance_ref['hostname']
        floating_ip = db.instance_get_floating_address(None,
                                                       instance_ref['id'])
        data = {
            'user-data': base64.b64decode(instance_ref['user_data']),
            'meta-data': {
                'ami-id': instance_ref['image_id'],
                'ami-launch-index': instance_ref['launch_index'],
                'ami-manifest-path': 'FIXME',
                'block-device-mapping': {  # TODO(vish): replace with real data
                    'ami': 'sda1',
                    'ephemeral0': 'sda2',
                    'root': '/dev/sda1',
                    'swap': 'sda3'
                },
                'hostname': hostname,
                'instance-action': 'none',
                'instance-id': instance_ref['str_id'],
                'instance-type': instance_ref['instance_type'],
                'local-hostname': hostname,
                'local-ipv4': address,
                'kernel-id': instance_ref['kernel_id'],
                'placement': {
                    'availability-zone': 'nova' # TODO(vish): real zone
                },
                'public-hostname': hostname,
                'public-ipv4': floating_ip or '',
                'public-keys': keys,
                'ramdisk-id': instance_ref['ramdisk_id'],
                'reservation-id': instance_ref['reservation_id'],
                'security-groups': '',
                'mpi': mpi
            }
        }
        if False:  # TODO(vish): store ancestor ids
            data['ancestor-ami-ids'] = []
        if False:  # TODO(vish): store product codes
            data['product-codes'] = []
        return data

    @rbac.allow('all')
    def describe_availability_zones(self, context, **kwargs):
        return {'availabilityZoneInfo': [{'zoneName': 'nova',
                                          'zoneState': 'available'}]}

    @rbac.allow('all')
    def describe_regions(self, context, region_name=None, **kwargs):
        # TODO(vish): region_name is an array.  Support filtering
        return {'regionInfo': [{'regionName': 'nova',
                                'regionUrl': FLAGS.ec2_url}]}

    @rbac.allow('all')
    def describe_snapshots(self,
                           context,
                           snapshot_id=None,
                           owner=None,
                           restorable_by=None,
                           **kwargs):
        return {'snapshotSet': [{'snapshotId': 'fixme',
                                 'volumeId': 'fixme',
                                 'status': 'fixme',
                                 'startTime': 'fixme',
                                 'progress': 'fixme',
                                 'ownerId': 'fixme',
                                 'volumeSize': 0,
                                 'description': 'fixme'}]}

    @rbac.allow('all')
    def describe_key_pairs(self, context, key_name=None, **kwargs):
        key_pairs = context.user.get_key_pairs()
        if not key_name is None:
            key_pairs = [x for x in key_pairs if x.name in key_name]

        result = []
        for key_pair in key_pairs:
            # filter out the vpn keys
            suffix = FLAGS.vpn_key_suffix
            if context.user.is_admin() or not key_pair.name.endswith(suffix):
                result.append({
                    'keyName': key_pair.name,
                    'keyFingerprint': key_pair.fingerprint,
                })

        return {'keypairsSet': result}

    @rbac.allow('all')
    def create_key_pair(self, context, key_name, **kwargs):
        dcall = defer.Deferred()
        pool = context.handler.application.settings.get('pool')
        def _complete(kwargs):
            if 'exception' in kwargs:
                dcall.errback(kwargs['exception'])
                return
            dcall.callback({'keyName': key_name,
                'keyFingerprint': kwargs['fingerprint'],
                'keyMaterial': kwargs['private_key']})
        pool.apply_async(_gen_key, [context.user.id, key_name],
            callback=_complete)
        return dcall

    @rbac.allow('all')
    def delete_key_pair(self, context, key_name, **kwargs):
        context.user.delete_key_pair(key_name)
        # aws returns true even if the key doens't exist
        return True

    @rbac.allow('all')
    def describe_security_groups(self, context, group_names, **kwargs):
        groups = {'securityGroupSet': []}

        # Stubbed for now to unblock other things.
        return groups

    @rbac.allow('netadmin')
    def create_security_group(self, context, group_name, **kwargs):
        return True

    @rbac.allow('netadmin')
    def delete_security_group(self, context, group_name, **kwargs):
        return True

    @rbac.allow('projectmanager', 'sysadmin')
    def get_console_output(self, context, instance_id, **kwargs):
        # instance_id is passed in as a list of instances
        instance_ref = db.instance_get_by_str(context, instance_id[0])
        return rpc.call('%s.%s' % (FLAGS.compute_topic,
                                   instance_ref['host']),
                        {"method": "get_console_output",
                         "args": {"context": None,
                                  "instance_id": instance_ref['id']}})

    @rbac.allow('projectmanager', 'sysadmin')
    def describe_volumes(self, context, **kwargs):
        if context.user.is_admin():
            volumes = db.volume_get_all(context)
        else:
            volumes = db.volume_get_by_project(context, context.project.id)

        volumes = [self._format_volume(context, v) for v in volumes]

        return {'volumeSet': volumes}

    def _format_volume(self, context, volume):
        v = {}
        v['volumeId'] = volume['str_id']
        v['status'] = volume['status']
        v['size'] = volume['size']
        v['availabilityZone'] = volume['availability_zone']
        v['createTime'] = volume['created_at']
        if context.user.is_admin():
            v['status'] = '%s (%s, %s, %s, %s)' % (
                volume['status'],
                volume['user_id'],
                volume['host'],
                volume['instance_id'],
                volume['mountpoint'])
        if volume['attach_status'] == 'attached':
            v['attachmentSet'] = [{'attachTime': volume['attach_time'],
                                   'deleteOnTermination': False,
                                   'device': volume['mountpoint'],
                                   'instanceId': volume['instance_id'],
                                   'status': 'attached',
                                   'volume_id': volume['str_id']}]
        else:
            v['attachmentSet'] = [{}]
        return v

    @rbac.allow('projectmanager', 'sysadmin')
    def create_volume(self, context, size, **kwargs):
        # check quota
<<<<<<< HEAD
=======
        size = int(size)
>>>>>>> d8861d04
        if quota.allowed_volumes(context, 1, size) < 1:
            logging.warn("Quota exceeeded for %s, tried to create %sG volume",
                         context.project.id, size)
            raise QuotaError("Volume quota exceeded. You cannot "
                             "create a volume of size %s" %
                             size)
        vol = {}
        vol['size'] = size
        vol['user_id'] = context.user.id
        vol['project_id'] = context.project.id
        vol['availability_zone'] = FLAGS.storage_availability_zone
        vol['status'] = "creating"
        vol['attach_status'] = "detached"
        volume_ref = db.volume_create(context, vol)

        rpc.cast(FLAGS.scheduler_topic,
                 {"method": "create_volume",
                  "args": {"context": None,
                           "topic": FLAGS.volume_topic,
                           "volume_id": volume_ref['id']}})

        return {'volumeSet': [self._format_volume(context, volume_ref)]}


    @rbac.allow('projectmanager', 'sysadmin')
    def attach_volume(self, context, volume_id, instance_id, device, **kwargs):
        volume_ref = db.volume_get_by_str(context, volume_id)
        # TODO(vish): abstract status checking?
        if volume_ref['status'] != "available":
            raise exception.ApiError("Volume status must be available")
        if volume_ref['attach_status'] == "attached":
            raise exception.ApiError("Volume is already attached")
        instance_ref = db.instance_get_by_str(context, instance_id)
        host = instance_ref['host']
        rpc.cast(db.queue_get_for(context, FLAGS.compute_topic, host),
                                {"method": "attach_volume",
                                 "args": {"context": None,
                                          "volume_id": volume_ref['id'],
                                          "instance_id": instance_ref['id'],
                                          "mountpoint": device}})
        return defer.succeed({'attachTime': volume_ref['attach_time'],
                              'device': volume_ref['mountpoint'],
                              'instanceId': instance_ref['id'],
                              'requestId': context.request_id,
                              'status': volume_ref['attach_status'],
                              'volumeId': volume_ref['id']})

    @rbac.allow('projectmanager', 'sysadmin')
    def detach_volume(self, context, volume_id, **kwargs):
        volume_ref = db.volume_get_by_str(context, volume_id)
        instance_ref = db.volume_get_instance(context, volume_ref['id'])
        if not instance_ref:
            raise exception.ApiError("Volume isn't attached to anything!")
        # TODO(vish): abstract status checking?
        if volume_ref['status'] == "available":
            raise exception.ApiError("Volume is already detached")
        try:
            host = instance_ref['host']
            rpc.cast(db.queue_get_for(context, FLAGS.compute_topic, host),
                                {"method": "detach_volume",
                                 "args": {"context": None,
                                          "instance_id": instance_ref['id'],
                                          "volume_id": volume_ref['id']}})
        except exception.NotFound:
            # If the instance doesn't exist anymore,
            # then we need to call detach blind
            db.volume_detached(context)
        return defer.succeed({'attachTime': volume_ref['attach_time'],
                              'device': volume_ref['mountpoint'],
                              'instanceId': instance_ref['str_id'],
                              'requestId': context.request_id,
                              'status': volume_ref['attach_status'],
                              'volumeId': volume_ref['id']})

    def _convert_to_set(self, lst, label):
        if lst == None or lst == []:
            return None
        if not isinstance(lst, list):
            lst = [lst]
        return [{label: x} for x in lst]

    @rbac.allow('all')
    def describe_instances(self, context, **kwargs):
        return defer.succeed(self._format_describe_instances(context))

    def _format_describe_instances(self, context):
        return { 'reservationSet': self._format_instances(context) }

    def _format_run_instances(self, context, reservation_id):
        i = self._format_instances(context, reservation_id)
        assert len(i) == 1
        return i[0]

    def _format_instances(self, context, reservation_id=None):
        reservations = {}
        if reservation_id:
            instances = db.instance_get_by_reservation(context,
                                                       reservation_id)
        else:
            if context.user.is_admin():
                instances = db.instance_get_all(context)
            else:
                instances = db.instance_get_by_project(context,
                                                       context.project.id)
        for instance in instances:
            if not context.user.is_admin():
                if instance['image_id'] == FLAGS.vpn_image_id:
                    continue
            i = {}
            i['instanceId'] = instance['str_id']
            i['imageId'] = instance['image_id']
            i['instanceState'] = {
                'code': instance['state'],
                'name': instance['state_description']
            }
            fixed_addr = None
            floating_addr = None
            if instance['fixed_ip']:
                fixed_addr = instance['fixed_ip']['str_id']
                if instance['fixed_ip']['floating_ips']:
                    fixed = instance['fixed_ip']
                    floating_addr = fixed['floating_ips'][0]['str_id']
            i['privateDnsName'] = fixed_addr
            i['publicDnsName'] = floating_addr
            i['dnsName'] = i['publicDnsName'] or i['privateDnsName']
            i['keyName'] = instance['key_name']
            if context.user.is_admin():
                i['keyName'] = '%s (%s, %s)' % (i['keyName'],
                    instance['project_id'],
                    instance['host'])
            i['productCodesSet'] = self._convert_to_set([], 'product_codes')
            i['instanceType'] = instance['instance_type']
            i['launchTime'] = instance['created_at']
            i['amiLaunchIndex'] = instance['launch_index']
            if not reservations.has_key(instance['reservation_id']):
                r = {}
                r['reservationId'] = instance['reservation_id']
                r['ownerId'] = instance['project_id']
                r['groupSet'] = self._convert_to_set([], 'groups')
                r['instancesSet'] = []
                reservations[instance['reservation_id']] = r
            reservations[instance['reservation_id']]['instancesSet'].append(i)

        return list(reservations.values())

    @rbac.allow('all')
    def describe_addresses(self, context, **kwargs):
        return self.format_addresses(context)

    def format_addresses(self, context):
        addresses = []
        if context.user.is_admin():
            iterator = db.floating_ip_get_all(context)
        else:
            iterator = db.floating_ip_get_by_project(context,
                                                     context.project.id)
        for floating_ip_ref in iterator:
            address = floating_ip_ref['str_id']
            instance_id = None
            if (floating_ip_ref['fixed_ip']
                and floating_ip_ref['fixed_ip']['instance']):
                instance_id = floating_ip_ref['fixed_ip']['instance']['str_id']
            address_rv = {'public_ip': address,
                          'instance_id': instance_id}
            if context.user.is_admin():
                details = "%s (%s)" % (address_rv['instance_id'],
                                       floating_ip_ref['project_id'])
                address_rv['instance_id'] = details
            addresses.append(address_rv)
        return {'addressesSet': addresses}

    @rbac.allow('netadmin')
    @defer.inlineCallbacks
    def allocate_address(self, context, **kwargs):
        # check quota
        if quota.allowed_floating_ips(context, 1) < 1:
            logging.warn("Quota exceeeded for %s, tried to allocate address",
                         context.project.id)
            raise QuotaError("Address quota exceeded. You cannot "
                             "allocate any more addresses")
        network_topic = yield self._get_network_topic(context)
        public_ip = yield rpc.call(network_topic,
                         {"method": "allocate_floating_ip",
                          "args": {"context": None,
                                   "project_id": context.project.id}})
        defer.returnValue({'addressSet': [{'publicIp': public_ip}]})

    @rbac.allow('netadmin')
    @defer.inlineCallbacks
    def release_address(self, context, public_ip, **kwargs):
        # NOTE(vish): Should we make sure this works?
        floating_ip_ref = db.floating_ip_get_by_address(context, public_ip)
        network_topic = yield self._get_network_topic(context)
        rpc.cast(network_topic,
                 {"method": "deallocate_floating_ip",
                  "args": {"context": None,
                           "floating_address": floating_ip_ref['str_id']}})
        defer.returnValue({'releaseResponse': ["Address released."]})

    @rbac.allow('netadmin')
    @defer.inlineCallbacks
    def associate_address(self, context, instance_id, public_ip, **kwargs):
        instance_ref = db.instance_get_by_str(context, instance_id)
        fixed_ip_ref = db.fixed_ip_get_by_instance(context, instance_ref['id'])
        floating_ip_ref = db.floating_ip_get_by_address(context, public_ip)
        network_topic = yield self._get_network_topic(context)
        rpc.cast(network_topic,
                 {"method": "associate_floating_ip",
                  "args": {"context": None,
                           "floating_address": floating_ip_ref['str_id'],
                           "fixed_address": fixed_ip_ref['str_id']}})
        defer.returnValue({'associateResponse': ["Address associated."]})

    @rbac.allow('netadmin')
    @defer.inlineCallbacks
    def disassociate_address(self, context, public_ip, **kwargs):
        floating_ip_ref = db.floating_ip_get_by_address(context, public_ip)
        network_topic = yield self._get_network_topic(context)
        rpc.cast(network_topic,
                 {"method": "disassociate_floating_ip",
                  "args": {"context": None,
                           "floating_address": floating_ip_ref['str_id']}})
        defer.returnValue({'disassociateResponse': ["Address disassociated."]})

    @defer.inlineCallbacks
    def _get_network_topic(self, context):
        """Retrieves the network host for a project"""
        network_ref = db.project_get_network(context, context.project.id)
        host = network_ref['host']
        if not host:
            host = yield rpc.call(FLAGS.network_topic,
                                  {"method": "set_network_host",
                                   "args": {"context": None,
                                            "project_id": context.project.id}})
        defer.returnValue(db.queue_get_for(context, FLAGS.network_topic, host))

    @rbac.allow('projectmanager', 'sysadmin')
    @defer.inlineCallbacks
    def run_instances(self, context, **kwargs):
        instance_type = kwargs.get('instance_type', 'm1.small')
        if instance_type not in INSTANCE_TYPES:
            raise exception.ApiError("Unknown instance type: %s",
                                     instance_type)
        # check quota
        max_instances = int(kwargs.get('max_count', 1))
        min_instances = int(kwargs.get('min_count', max_instances))
        num_instances = quota.allowed_instances(context,
                                                max_instances,
                                                instance_type)
        if num_instances < min_instances:
            logging.warn("Quota exceeeded for %s, tried to run %s instances",
                         context.project.id, min_instances)
            raise QuotaError("Instance quota exceeded. You can only "
                             "run %s more instances of this type." %
                             num_instances, "InstanceLimitExceeded")
        # make sure user can access the image
        # vpn image is private so it doesn't show up on lists
        vpn = kwargs['image_id'] == FLAGS.vpn_image_id

        if not vpn:
            image = images.get(context, kwargs['image_id'])

        # FIXME(ja): if image is vpn, this breaks
        # get defaults from imagestore
        image_id = image['imageId']
        kernel_id = image.get('kernelId', FLAGS.default_kernel)
        ramdisk_id = image.get('ramdiskId', FLAGS.default_ramdisk)

        # API parameters overrides of defaults
        kernel_id = kwargs.get('kernel_id', kernel_id)
        ramdisk_id = kwargs.get('ramdisk_id', ramdisk_id)

        # make sure we have access to kernel and ramdisk
        images.get(context, kernel_id)
        images.get(context, ramdisk_id)

        logging.debug("Going to run %s instances...", num_instances)
        launch_time = time.strftime('%Y-%m-%dT%H:%M:%SZ', time.gmtime())
        key_data = None
        if kwargs.has_key('key_name'):
            key_pair = context.user.get_key_pair(kwargs['key_name'])
            if not key_pair:
                raise exception.ApiError('Key Pair %s not found' %
                                         kwargs['key_name'])
            key_data = key_pair.public_key

        # TODO: Get the real security group of launch in here
        security_group = "default"

        reservation_id = utils.generate_uid('r')
        base_options = {}
        base_options['state_description'] = 'scheduling'
        base_options['image_id'] = image_id
        base_options['kernel_id'] = kernel_id
        base_options['ramdisk_id'] = ramdisk_id
        base_options['reservation_id'] = reservation_id
        base_options['key_data'] = key_data
        base_options['key_name'] = kwargs.get('key_name', None)
        base_options['user_id'] = context.user.id
        base_options['project_id'] = context.project.id
        base_options['user_data'] = kwargs.get('user_data', '')
        base_options['security_group'] = security_group
        base_options['instance_type'] = instance_type

        type_data = INSTANCE_TYPES[instance_type]
        base_options['memory_mb'] = type_data['memory_mb']
        base_options['vcpus'] = type_data['vcpus']
        base_options['local_gb'] = type_data['local_gb']

        for num in range(num_instances):
            instance_ref = db.instance_create(context, base_options)
            inst_id = instance_ref['id']

            inst = {}
            inst['mac_address'] = utils.generate_mac()
            inst['launch_index'] = num
            inst['hostname'] = instance_ref['str_id']
            db.instance_update(context, inst_id, inst)
            address = self.network_manager.allocate_fixed_ip(context,
                                                             inst_id,
                                                             vpn)

            # TODO(vish): This probably should be done in the scheduler
            #             network is setup when host is assigned
            network_topic = yield self._get_network_topic(context)
            rpc.call(network_topic,
                     {"method": "setup_fixed_ip",
                      "args": {"context": None,
                               "address": address}})

            rpc.cast(FLAGS.scheduler_topic,
                     {"method": "run_instance",
                      "args": {"context": None,
                               "topic": FLAGS.compute_topic,
                               "instance_id": inst_id}})
            logging.debug("Casting to scheduler for %s/%s's instance %s" %
                      (context.project.name, context.user.name, inst_id))
        defer.returnValue(self._format_run_instances(context,
                                                     reservation_id))


    @rbac.allow('projectmanager', 'sysadmin')
    @defer.inlineCallbacks
    def terminate_instances(self, context, instance_id, **kwargs):
        logging.debug("Going to start terminating instances")
        for id_str in instance_id:
            logging.debug("Going to try and terminate %s" % id_str)
            try:
                instance_ref = db.instance_get_by_str(context, id_str)
            except exception.NotFound:
                logging.warning("Instance %s was not found during terminate"
                                % id_str)
                continue

            now = datetime.datetime.utcnow()
            db.instance_update(context,
                               instance_ref['id'],
                               {'terminated_at': now})
            # FIXME(ja): where should network deallocate occur?
            address = db.instance_get_floating_address(context,
                                                       instance_ref['id'])
            if address:
                logging.debug("Disassociating address %s" % address)
                # NOTE(vish): Right now we don't really care if the ip is
                #             disassociated.  We may need to worry about
                #             checking this later.  Perhaps in the scheduler?
                network_topic = yield self._get_network_topic(context)
                rpc.cast(network_topic,
                         {"method": "disassociate_floating_ip",
                          "args": {"context": None,
                                   "address": address}})

            address = db.instance_get_fixed_address(context,
                                                    instance_ref['id'])
            if address:
                logging.debug("Deallocating address %s" % address)
                # NOTE(vish): Currently, nothing needs to be done on the
                #             network node until release. If this changes,
                #             we will need to cast here.
                self.network_manager.deallocate_fixed_ip(context, address)

            host = instance_ref['host']
            if host:
                rpc.cast(db.queue_get_for(context, FLAGS.compute_topic, host),
                         {"method": "terminate_instance",
                          "args": {"context": None,
                                   "instance_id": instance_ref['id']}})
            else:
                db.instance_destroy(context, instance_ref['id'])
        defer.returnValue(True)

    @rbac.allow('projectmanager', 'sysadmin')
    def reboot_instances(self, context, instance_id, **kwargs):
        """instance_id is a list of instance ids"""
        for id_str in instance_id:
            instance_ref = db.instance_get_by_str(context, id_str)
            host = instance_ref['host']
            rpc.cast(db.queue_get_for(context, FLAGS.compute_topic, host),
                     {"method": "reboot_instance",
                      "args": {"context": None,
                               "instance_id": instance_ref['id']}})
        return defer.succeed(True)

    @rbac.allow('projectmanager', 'sysadmin')
    def delete_volume(self, context, volume_id, **kwargs):
        # TODO: return error if not authorized
        volume_ref = db.volume_get_by_str(context, volume_id)
        if volume_ref['status'] != "available":
            raise exception.ApiError("Volume status must be available")
        now = datetime.datetime.utcnow()
        db.volume_update(context, volume_ref['id'], {'terminated_at': now})
        host = volume_ref['host']
        rpc.cast(db.queue_get_for(context, FLAGS.volume_topic, host),
                            {"method": "delete_volume",
                             "args": {"context": None,
                                      "volume_id": volume_ref['id']}})
        return defer.succeed(True)

    @rbac.allow('all')
    def describe_images(self, context, image_id=None, **kwargs):
        # The objectstore does its own authorization for describe
        imageSet = images.list(context, image_id)
        return defer.succeed({'imagesSet': imageSet})

    @rbac.allow('projectmanager', 'sysadmin')
    def deregister_image(self, context, image_id, **kwargs):
        # FIXME: should the objectstore be doing these authorization checks?
        images.deregister(context, image_id)
        return defer.succeed({'imageId': image_id})

    @rbac.allow('projectmanager', 'sysadmin')
    def register_image(self, context, image_location=None, **kwargs):
        # FIXME: should the objectstore be doing these authorization checks?
        if image_location is None and kwargs.has_key('name'):
            image_location = kwargs['name']
        image_id = images.register(context, image_location)
        logging.debug("Registered %s as %s" % (image_location, image_id))

        return defer.succeed({'imageId': image_id})

    @rbac.allow('all')
    def describe_image_attribute(self, context, image_id, attribute, **kwargs):
        if attribute != 'launchPermission':
            raise exception.ApiError('attribute not supported: %s' % attribute)
        try:
            image = images.list(context, image_id)[0]
        except IndexError:
            raise exception.ApiError('invalid id: %s' % image_id)
        result = {'image_id': image_id, 'launchPermission': []}
        if image['isPublic']:
            result['launchPermission'].append({'group': 'all'})
        return defer.succeed(result)

    @rbac.allow('projectmanager', 'sysadmin')
    def modify_image_attribute(self, context, image_id, attribute, operation_type, **kwargs):
        # TODO(devcamcar): Support users and groups other than 'all'.
        if attribute != 'launchPermission':
            raise exception.ApiError('attribute not supported: %s' % attribute)
        if not 'user_group' in kwargs:
            raise exception.ApiError('user or group not specified')
        if len(kwargs['user_group']) != 1 and kwargs['user_group'][0] != 'all':
            raise exception.ApiError('only group "all" is supported')
        if not operation_type in ['add', 'remove']:
            raise exception.ApiError('operation_type must be add or remove')
        result = images.modify(context, image_id, operation_type)
        return defer.succeed(result)<|MERGE_RESOLUTION|>--- conflicted
+++ resolved
@@ -285,10 +285,6 @@
     @rbac.allow('projectmanager', 'sysadmin')
     def create_volume(self, context, size, **kwargs):
         # check quota
-<<<<<<< HEAD
-=======
-        size = int(size)
->>>>>>> d8861d04
         if quota.allowed_volumes(context, 1, size) < 1:
             logging.warn("Quota exceeeded for %s, tried to create %sG volume",
                          context.project.id, size)

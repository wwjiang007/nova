# Copyright 2010 United States Government as represented by the
# Administrator of the National Aeronautics and Space Administration.
# All Rights Reserved.
#
#    Licensed under the Apache License, Version 2.0 (the "License"); you may
#    not use this file except in compliance with the License. You may obtain
#    a copy of the License at
#
#         http://www.apache.org/licenses/LICENSE-2.0
#
#    Unless required by applicable law or agreed to in writing, software
#    distributed under the License is distributed on an "AS IS" BASIS, WITHOUT
#    WARRANTIES OR CONDITIONS OF ANY KIND, either express or implied. See the
#    License for the specific language governing permissions and limitations
#    under the License.
"""
Implements vlans, bridges, and iptables rules using linux utilities.
"""

import logging
import os
import signal

# TODO(ja): does the definition of network_path belong here?

from nova import db
from nova import flags
from nova import utils


def _bin_file(script):
    """Return the absolute path to scipt in the bin directory"""
    return os.path.abspath(os.path.join(__file__, "../../../bin", script))


FLAGS = flags.FLAGS
flags.DEFINE_string('dhcpbridge_flagfile',
                    '/etc/nova/nova-dhcpbridge.conf',
                    'location of flagfile for dhcpbridge')

flags.DEFINE_string('networks_path', utils.abspath('../networks'),
                    'Location to keep network config files')
flags.DEFINE_string('public_interface', 'vlan1',
                    'Interface for public IP addresses')
flags.DEFINE_string('bridge_dev', 'eth0',
<<<<<<< HEAD
                        'network device for bridges')
flags.DEFINE_string('dhcpbridge', _bin_file('nova-dhcpbridge'),
                        'location of nova-dhcpbridge')

=======
                    'network device for bridges')
flags.DEFINE_string('routing_source_ip', '127.0.0.1',
                    'Public IP of network host')
flags.DEFINE_bool('use_nova_chains', False,
                  'use the nova_ routing chains instead of default')
>>>>>>> 43ce8429

DEFAULT_PORTS = [("tcp", 80), ("tcp", 22), ("udp", 1194), ("tcp", 443)]

def init_host():
    """Basic networking setup goes here"""
    # NOTE(devcamcar): Cloud public DNAT entries, CloudPipe port
    # forwarding entries and a default DNAT entry.
    _confirm_rule("PREROUTING", "-t nat -s 0.0.0.0/0 "
             "-d 169.254.169.254/32 -p tcp -m tcp --dport 80 -j DNAT "
             "--to-destination %s:%s" % (FLAGS.cc_host, FLAGS.cc_port))

    # NOTE(devcamcar): Cloud public SNAT entries and the default
    # SNAT rule for outbound traffic.
    _confirm_rule("POSTROUTING", "-t nat -s %s "
             "-j SNAT --to-source %s"
             % (FLAGS.private_range, FLAGS.routing_source_ip))

    _confirm_rule("POSTROUTING", "-t nat -s %s -j MASQUERADE" %
                  FLAGS.private_range)
    _confirm_rule("POSTROUTING", "-t nat -s %(range)s -d %(range)s -j ACCEPT" %
                  {'range': FLAGS.private_range})

def bind_floating_ip(floating_ip):
    """Bind ip to public interface"""
    _execute("sudo ip addr add %s dev %s" % (floating_ip,
                                             FLAGS.public_interface))


def unbind_floating_ip(floating_ip):
    """Unbind a public ip from public interface"""
    _execute("sudo ip addr del %s dev %s" % (floating_ip,
                                             FLAGS.public_interface))


def ensure_vlan_forward(public_ip, port, private_ip):
    """Sets up forwarding rules for vlan"""
    _confirm_rule("FORWARD", "-d %s -p udp --dport 1194 -j ACCEPT" %
                  private_ip)
    _confirm_rule("PREROUTING",
                  "-t nat -d %s -p udp --dport %s -j DNAT --to %s:1194"
            % (public_ip, port, private_ip))


def ensure_floating_forward(floating_ip, fixed_ip):
    """Ensure floating ip forwarding rule"""
    _confirm_rule("PREROUTING", "-t nat -d %s -j DNAT --to %s"
                           % (floating_ip, fixed_ip))
    _confirm_rule("POSTROUTING", "-t nat -s %s -j SNAT --to %s"
                           % (fixed_ip, floating_ip))
    # TODO(joshua): Get these from the secgroup datastore entries
    _confirm_rule("FORWARD", "-d %s -p icmp -j ACCEPT"
                           % (fixed_ip))
    for (protocol, port) in DEFAULT_PORTS:
        _confirm_rule("FORWARD","-d %s -p %s --dport %s -j ACCEPT"
            % (fixed_ip, protocol, port))


def remove_floating_forward(floating_ip, fixed_ip):
    """Remove forwarding for floating ip"""
    _remove_rule("PREROUTING", "-t nat -d %s -j DNAT --to %s"
                          % (floating_ip, fixed_ip))
    _remove_rule("POSTROUTING", "-t nat -s %s -j SNAT --to %s"
                          % (fixed_ip, floating_ip))
    _remove_rule("FORWARD", "-d %s -p icmp -j ACCEPT"
                          % (fixed_ip))
    for (protocol, port) in DEFAULT_PORTS:
        _remove_rule("FORWARD", "-d %s -p %s --dport %s -j ACCEPT"
                              % (fixed_ip, protocol, port))


def ensure_vlan_bridge(vlan_num, bridge, net_attrs=None):
    """Create a vlan and bridge unless they already exist"""
    interface = ensure_vlan(vlan_num)
    ensure_bridge(bridge, interface, net_attrs)


def ensure_vlan(vlan_num):
    """Create a vlan unless it already exists"""
    interface = "vlan%s" % vlan_num
    if not _device_exists(interface):
        logging.debug("Starting VLAN inteface %s", interface)
        _execute("sudo vconfig set_name_type VLAN_PLUS_VID_NO_PAD")
        _execute("sudo vconfig add %s %s" % (FLAGS.bridge_dev, vlan_num))
        _execute("sudo ifconfig %s up" % interface)
    return interface


def ensure_bridge(bridge, interface, net_attrs=None):
    """Create a bridge unless it already exists"""
    if not _device_exists(bridge):
        logging.debug("Starting Bridge inteface for %s", interface)
        _execute("sudo brctl addbr %s" % bridge)
        _execute("sudo brctl setfd %s 0" % bridge)
        # _execute("sudo brctl setageing %s 10" % bridge)
        _execute("sudo brctl stp %s off" % bridge)
        _execute("sudo brctl addif %s %s" % (bridge, interface))
<<<<<<< HEAD

    if net_attrs:
        _execute("sudo ifconfig %s %s broadcast %s netmask %s up" % \
                (bridge,
                 net_attrs['gateway'],
                 net_attrs['broadcast'],
                 net_attrs['netmask']))
        _confirm_rule("FORWARD --in-interface %s -j ACCEPT" % bridge)
    else:
        _execute("sudo ifconfig %s up" % bridge)
=======
        if net_attrs:
            _execute("sudo ifconfig %s %s broadcast %s netmask %s up" % \
                    (bridge,
                     net_attrs['gateway'],
                     net_attrs['broadcast'],
                     net_attrs['netmask']))
        else:
            _execute("sudo ifconfig %s up" % bridge)
        _confirm_rule("FORWARD", "--in-interface %s -j ACCEPT" % bridge)
        _confirm_rule("FORWARD", "--out-interface %s -j ACCEPT" % bridge)
>>>>>>> 43ce8429


def get_dhcp_hosts(context, network_id):
    """Get a string containing a network's hosts config in dnsmasq format"""
    hosts = []
    for fixed_ip_ref in db.network_get_associated_fixed_ips(context,
                                                            network_id):
        hosts.append(_host_dhcp(fixed_ip_ref))
    return '\n'.join(hosts)


# TODO(ja): if the system has restarted or pid numbers have wrapped
#           then you cannot be certain that the pid refers to the
#           dnsmasq.  As well, sending a HUP only reloads the hostfile,
#           so any configuration options (like dchp-range, vlan, ...)
#           aren't reloaded
def update_dhcp(context, network_id):
    """(Re)starts a dnsmasq server for a given network

    if a dnsmasq instance is already running then send a HUP
    signal causing it to reload, otherwise spawn a new instance
    """
    network_ref = db.network_get(context, network_id)

    conffile = _dhcp_file(network_ref['vlan'], 'conf')
    with open(conffile, 'w') as f:
        f.write(get_dhcp_hosts(context, network_id))

    # Make sure dnsmasq can actually read it (it setuid()s to "nobody")
    os.chmod(conffile, 0644)

    pid = _dnsmasq_pid_for(network_ref['vlan'])

    # if dnsmasq is already running, then tell it to reload
    if pid:
        # TODO(ja): use "/proc/%d/cmdline" % (pid) to determine if pid refers
        #           correct dnsmasq process
        try:
            _execute('sudo kill -HUP %d' % pid)
            return
        except Exception as exc:  # pylint: disable-msg=W0703
            logging.debug("Hupping dnsmasq threw %s", exc)

    # FLAGFILE and DNSMASQ_INTERFACE in env
    env = {'FLAGFILE': FLAGS.dhcpbridge_flagfile,
           'DNSMASQ_INTERFACE': network_ref['bridge']}
    command = _dnsmasq_cmd(network_ref)
    _execute(command, addl_env=env)


def _host_dhcp(fixed_ip_ref):
    """Return a host string for an address"""
    instance_ref = fixed_ip_ref['instance']
    return "%s,%s.novalocal,%s" % (instance_ref['mac_address'],
                                   instance_ref['hostname'],
                                   fixed_ip_ref['address'])


def _execute(cmd, *args, **kwargs):
    """Wrapper around utils._execute for fake_network"""
    if FLAGS.fake_network:
        logging.debug("FAKE NET: %s", cmd)
        return "fake", 0
    else:
        return utils.execute(cmd, *args, **kwargs)


def _device_exists(device):
    """Check if ethernet device exists"""
    (_out, err) = _execute("ifconfig %s" % device, check_exit_code=False)
    return not err


def _confirm_rule(chain, cmd):
    """Delete and re-add iptables rule"""
    if FLAGS.use_nova_chains:
        chain = "nova_%s" % chain.lower()
    _execute("sudo iptables --delete %s %s" % (chain, cmd), check_exit_code=False)
    _execute("sudo iptables -I %s %s" % (chain, cmd))


def _remove_rule(chain, cmd):
    """Remove iptables rule"""
    if FLAGS.use_nova_chains:
        chain = "%S" % chain.lower()
    _execute("sudo iptables --delete %s %s" % (chain, cmd))


def _dnsmasq_cmd(net):
    """Builds dnsmasq command"""
    cmd = ['sudo -E dnsmasq',
           ' --strict-order',
           ' --bind-interfaces',
           ' --conf-file=',
           ' --pid-file=%s' % _dhcp_file(net['vlan'], 'pid'),
           ' --listen-address=%s' % net['gateway'],
           ' --except-interface=lo',
           ' --dhcp-range=%s,static,120s' % net['dhcp_start'],
           ' --dhcp-hostsfile=%s' % _dhcp_file(net['vlan'], 'conf'),
           ' --dhcp-script=%s' % FLAGS.dhcpbridge,
           ' --leasefile-ro']
    return ''.join(cmd)


def _stop_dnsmasq(network):
    """Stops the dnsmasq instance for a given network"""
    pid = _dnsmasq_pid_for(network)

    if pid:
        try:
            _execute('sudo kill -TERM %d' % pid)
        except Exception as exc:  # pylint: disable-msg=W0703
            logging.debug("Killing dnsmasq threw %s", exc)


def _dhcp_file(vlan, kind):
    """Return path to a pid, leases or conf file for a vlan"""

    return os.path.abspath("%s/nova-%s.%s" % (FLAGS.networks_path, vlan, kind))


def _dnsmasq_pid_for(vlan):
    """Returns he pid for prior dnsmasq instance for a vlan

    Returns None if no pid file exists

    If machine has rebooted pid might be incorrect (caller should check)
    """

    pid_file = _dhcp_file(vlan, 'pid')

    if os.path.exists(pid_file):
        with open(pid_file, 'r') as f:
            return int(f.read())<|MERGE_RESOLUTION|>--- conflicted
+++ resolved
@@ -43,18 +43,13 @@
 flags.DEFINE_string('public_interface', 'vlan1',
                     'Interface for public IP addresses')
 flags.DEFINE_string('bridge_dev', 'eth0',
-<<<<<<< HEAD
                         'network device for bridges')
 flags.DEFINE_string('dhcpbridge', _bin_file('nova-dhcpbridge'),
                         'location of nova-dhcpbridge')
-
-=======
-                    'network device for bridges')
 flags.DEFINE_string('routing_source_ip', '127.0.0.1',
                     'Public IP of network host')
 flags.DEFINE_bool('use_nova_chains', False,
                   'use the nova_ routing chains instead of default')
->>>>>>> 43ce8429
 
 DEFAULT_PORTS = [("tcp", 80), ("tcp", 22), ("udp", 1194), ("tcp", 443)]
 
@@ -151,29 +146,16 @@
         # _execute("sudo brctl setageing %s 10" % bridge)
         _execute("sudo brctl stp %s off" % bridge)
         _execute("sudo brctl addif %s %s" % (bridge, interface))
-<<<<<<< HEAD
-
     if net_attrs:
         _execute("sudo ifconfig %s %s broadcast %s netmask %s up" % \
                 (bridge,
                  net_attrs['gateway'],
                  net_attrs['broadcast'],
                  net_attrs['netmask']))
-        _confirm_rule("FORWARD --in-interface %s -j ACCEPT" % bridge)
     else:
         _execute("sudo ifconfig %s up" % bridge)
-=======
-        if net_attrs:
-            _execute("sudo ifconfig %s %s broadcast %s netmask %s up" % \
-                    (bridge,
-                     net_attrs['gateway'],
-                     net_attrs['broadcast'],
-                     net_attrs['netmask']))
-        else:
-            _execute("sudo ifconfig %s up" % bridge)
-        _confirm_rule("FORWARD", "--in-interface %s -j ACCEPT" % bridge)
-        _confirm_rule("FORWARD", "--out-interface %s -j ACCEPT" % bridge)
->>>>>>> 43ce8429
+    _confirm_rule("FORWARD", "--in-interface %s -j ACCEPT" % bridge)
+    _confirm_rule("FORWARD", "--out-interface %s -j ACCEPT" % bridge)
 
 
 def get_dhcp_hosts(context, network_id):

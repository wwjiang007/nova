--- conflicted
+++ resolved
@@ -132,7 +132,6 @@
                     result[key] = [line]
         return result
 
-<<<<<<< HEAD
     def _trigger_refresh_security_group(self, context, security_group):
         nodes = set([instance['host'] for instance in security_group.instances
                        if instance['host'] is not None])
@@ -148,8 +147,6 @@
             return services[0]['availability_zone']
         return 'unknown zone'
 
-=======
->>>>>>> 1e746ce1
     def get_metadata(self, address):
         ctxt = context.get_admin_context()
         instance_ref = self.compute_api.get_all(ctxt, fixed_ip=address)

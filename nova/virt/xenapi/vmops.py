# vim: tabstop=4 shiftwidth=4 softtabstop=4

# Copyright (c) 2010 Citrix Systems, Inc.
# Copyright 2010 OpenStack LLC.
#
#    Licensed under the Apache License, Version 2.0 (the "License"); you may
#    not use this file except in compliance with the License. You may obtain
#    a copy of the License at
#
#         http://www.apache.org/licenses/LICENSE-2.0
#
#    Unless required by applicable law or agreed to in writing, software
#    distributed under the License is distributed on an "AS IS" BASIS, WITHOUT
#    WARRANTIES OR CONDITIONS OF ANY KIND, either express or implied. See the
#    License for the specific language governing permissions and limitations
#    under the License.

"""
Management class for VM-related functions (spawn, reboot, etc).
"""

import json
import M2Crypto
import os
import pickle
import subprocess
import tempfile
import uuid

from nova import db
from nova import context
from nova import log as logging
from nova import exception
from nova import utils

from nova.auth.manager import AuthManager
from nova.compute import power_state
from nova.virt.xenapi.network_utils import NetworkHelper
from nova.virt.xenapi.vm_utils import VMHelper
from nova.virt.xenapi.vm_utils import ImageType

XenAPI = None
LOG = logging.getLogger("nova.virt.xenapi.vmops")


class VMOps(object):
    """
    Management class for VM-related tasks
    """
    def __init__(self, session):
        self.XenAPI = session.get_imported_xenapi()
        self._session = session

        VMHelper.XenAPI = self.XenAPI

    def list_instances(self):
        """List VM instances"""
        vms = []
        for vm in self._session.get_xenapi().VM.get_all():
            rec = self._session.get_xenapi().VM.get_record(vm)
            if not rec["is_a_template"] and not rec["is_control_domain"]:
                vms.append(rec["name_label"])
        return vms

    def power_on(self, instance):
        """Power on a VM instance"""
        vm = VMHelper.lookup(self._session, instance.name)
        if vm is  None:
            raise exception(_('Attempted to power on non-existent instance'
            ' bad instance id %s') % instance.id)
        LOG.debug(_("Starting instance %s"), instance.name)
        self._session.call_xenapi('VM.start', vm, False, False)

    def spawn(self, instance, disk):
        """Create VM instance"""
        instance_name = instance.name
        vm = VMHelper.lookup(self._session, instance_name)
        if vm is not None:
            raise exception.Duplicate(_('Attempted to create'
            ' non-unique name %s') % instance_name)

        #ensure enough free memory is available
        if not VMHelper.ensure_free_mem(self._session, instance):
            LOG.exception(_('instance %(instance_name)s: not enough free '
                          'memory') % locals())
            db.instance_set_state(context.get_admin_context(),
                                  instance['id'],
                                  power_state.SHUTDOWN)
            return

        user = AuthManager().get_user(instance.user_id)
        project = AuthManager().get_project(instance.project_id)

        vdi_ref = kernel = ramdisk = pv_kernel = None

        # Are we building from a pre-existing disk?
        if not disk:
            #if kernel is not present we must download a raw disk

            disk_image_type = VMHelper.determine_disk_image_type(instance)
            vdi_uuid = VMHelper.fetch_image(self._session, instance.id,
                    instance.image_id, user, project, disk_image_type)
            vdi_ref = self._session.call_xenapi('VDI.get_by_uuid', vdi_uuid)

        else:
            vdi_ref = self._session.call_xenapi('VDI.get_by_uuid', disk)

        if disk_image_type == ImageType.DISK_RAW:
            # Have a look at the VDI and see if it has a PV kernel
            pv_kernel = VMHelper.lookup_image(self._session, instance.id,
                                              vdi_ref)
        elif disk_image_type == ImageType.DISK_VHD:
            # TODO(sirp): Assuming PV for now; this will need to be
            # configurable as Windows will use HVM.
            pv_kernel = True

        if instance.kernel_id:
            kernel = VMHelper.fetch_image(self._session, instance.id,
                instance.kernel_id, user, project, ImageType.KERNEL_RAMDISK)

        if instance.ramdisk_id:
            ramdisk = VMHelper.fetch_image(self._session, instance.id,
                instance.ramdisk_id, user, project, ImageType.KERNEL_RAMDISK)

        vm_ref = VMHelper.create_vm(self._session,
                                          instance, kernel, ramdisk, pv_kernel)
        VMHelper.create_vbd(session=self._session, vm_ref=vm_ref,
                vdi_ref=vdi_ref, userdevice=0, bootable=True)

        # inject_network_info and create vifs
        networks = self.inject_network_info(instance)
        self.create_vifs(instance, networks)

        LOG.debug(_('Starting VM %s...'), vm_ref)
        self._start(instance, vm_ref)
        LOG.info(_('Spawning VM %(instance_name)s created %(vm_ref)s.')
                 % locals())

        def _inject_onset_files():
            onset_files = instance.onset_files
            if onset_files:
                # Check if this is a JSON-encoded string and convert if needed.
                if isinstance(onset_files, basestring):
                    try:
                        onset_files = json.loads(onset_files)
                    except ValueError:
                        LOG.exception(_("Invalid value for onset_files: '%s'")
                                % onset_files)
                        onset_files = []
                # Inject any files, if specified
                for path, contents in instance.onset_files:
                    LOG.debug(_("Injecting file path: '%s'") % path)
                    self.inject_file(instance, path, contents)
        # NOTE(armando): Do we really need to do this in virt?
        # NOTE(tr3buchet): not sure but wherever we do it, we need to call
        #                  reset_network afterwards
        timer = utils.LoopingCall(f=None)

        def _wait_for_boot():
            try:
                state = self.get_info(instance_name)['state']
                db.instance_set_state(context.get_admin_context(),
                                      instance['id'], state)
                if state == power_state.RUNNING:
                    LOG.debug(_('Instance %s: booted'), instance_name)
                    timer.stop()
                    _inject_onset_files()
                    return True
            except Exception, exc:
                LOG.warn(exc)
                LOG.exception(_('instance %s: failed to boot'),
                              instance_name)
                db.instance_set_state(context.get_admin_context(),
                                      instance['id'],
                                      power_state.SHUTDOWN)
                timer.stop()
                return False

        timer.f = _wait_for_boot

        # call to reset network to configure network from xenstore
        self.reset_network(instance)

        return timer.start(interval=0.5, now=True)

    def _get_vm_opaque_ref(self, instance_or_vm):
        """Refactored out the common code of many methods that receive either
        a vm name or a vm instance, and want a vm instance in return.
        """
        vm = None
        try:
            if instance_or_vm.startswith("OpaqueRef:"):
                # Got passed an opaque ref; return it
                return instance_or_vm
            else:
                # Must be the instance name
                instance_name = instance_or_vm
        except (AttributeError, KeyError):
            # Note the the KeyError will only happen with fakes.py
            # Not a string; must be an ID or a vm instance
            if isinstance(instance_or_vm, (int, long)):
                ctx = context.get_admin_context()
                try:
                    instance_obj = db.instance_get(ctx, instance_or_vm)
                    instance_name = instance_obj.name
                except exception.NotFound:
                    # The unit tests screw this up, as they use an integer for
                    # the vm name. I'd fix that up, but that's a matter for
                    # another bug report. So for now, just try with the passed
                    # value
                    instance_name = instance_or_vm
            else:
                instance_name = instance_or_vm.name
        vm = VMHelper.lookup(self._session, instance_name)
        if vm is None:
            raise exception.NotFound(
                            _('Instance not present %s') % instance_name)
        return vm

    def _acquire_bootlock(self, vm):
        """Prevent an instance from booting"""
        self._session.call_xenapi(
            "VM.set_blocked_operations",
            vm,
            {"start": ""})

    def _release_bootlock(self, vm):
        """Allow an instance to boot"""
        self._session.call_xenapi(
            "VM.remove_from_blocked_operations",
            vm,
            "start")

    def snapshot(self, instance, image_id):
        """ Create snapshot from a running VM instance

        :param instance: instance to be snapshotted
        :param image_id: id of image to upload to

        Steps involved in a XenServer snapshot:

        1. XAPI-Snapshot: Snapshotting the instance using XenAPI. This
            creates: Snapshot (Template) VM, Snapshot VBD, Snapshot VDI,
            Snapshot VHD

        2. Wait-for-coalesce: The Snapshot VDI and Instance VDI both point to
            a 'base-copy' VDI.  The base_copy is immutable and may be chained
            with other base_copies.  If chained, the base_copies
            coalesce together, so, we must wait for this coalescing to occur to
            get a stable representation of the data on disk.

        3. Push-to-glance: Once coalesced, we call a plugin on the XenServer
            that will bundle the VHDs together and then push the bundle into
            Glance.
        """
        template_vm_ref = None
        try:
            template_vm_ref, template_vdi_uuids = self._get_snapshot(instance)
            # call plugin to ship snapshot off to glance
            VMHelper.upload_image(
                    self._session, instance.id, template_vdi_uuids, image_id)
        finally:
            if template_vm_ref:
                self.virt._destroy(self.instance, template_vm_ref, shutdown=False,
                        destroy_kernel_ramdisk=False)

        logging.debug(_("Finished snapshot and upload for VM %s"), instance)

    def _get_snapshot(self, instance):
        #TODO(sirp): Add quiesce and VSS locking support when Windows support
        # is added

        logging.debug(_("Starting snapshot for VM %s"), instance)
        vm_ref = VMHelper.lookup(self._session, instance.name)

        label = "%s-snapshot" % instance.name
        try:
            template_vm_ref, template_vdi_uuids = VMHelper.create_snapshot(
                self._session, instance.id, vm_ref, label)
            return template_vm_ref, template_vdi_uuids
        except self.XenAPI.Failure, exc:
            logging.error(_("Unable to Snapshot %(vm_ref)s: %(exc)s")
                    % locals())
            return

    def migrate_disk_and_power_off(self, instance, dest):
        """ Copies a VHD from one host machine to another

        :param instance: the instance that owns the VHD in question
        :param dest: the destination host machine
        :param disk_type: values are 'primary' or 'cow'
        """
        vm_ref = VMHelper.lookup(self._session, instance.name)

        # The primary VDI becomes the COW after the snapshot, and we can
        # identify it via the VBD. The base copy is the parent_uuid returned
        # from the snapshot creation

        base_copy_uuid = cow_uuid = None
        template_vdi_uuids = template_vm_ref = None
        try:
            # transfer the base copy
            template_vm_ref, template_vdi_uuids = self._get_snapshot(instance)
            base_copy_uuid = template_vdi_uuids[1]
            vdi_ref, vm_vdi_rec = \
                    VMHelper.get_vdi_for_vm_safely(self._session, vm_ref)
            cow_uuid = vm_vdi_rec['uuid']

            params = {'host': dest,
                      'vdi_uuid': base_copy_uuid,
                      'instance_id': instance.id,
                      'sr_path': VMHelper.get_sr_path(self._session)}

            task = self._session.async_call_plugin('migration', 'transfer_vhd',
                    {'params': pickle.dumps(params)})
            self._session.wait_for_task(instance.id, task)

            # Now power down the instance and transfer the COW VHD
            self._shutdown(instance, vm_ref, method='clean')

            params = {'host': dest,
                      'vdi_uuid': cow_uuid,
                      'instance_id': instance.id,
                      'sr_path': VMHelper.get_sr_path(self._session), }

            task = self._session.async_call_plugin('migration', 'transfer_vhd',
                    {'params': pickle.dumps(params)})
            self._session.wait_for_task(instance.id, task)

        finally:
            if template_vm_ref:
                self.virt._destroy(self.instance, template_vm_ref, shutdown=False,
                        destroy_kernel_ramdisk=False)

        # TODO(mdietz): we could also consider renaming these to something
        # sensible so we don't need to blindly pass around dictionaries
        return {'base_copy': base_copy_uuid, 'cow': cow_uuid}

    def attach_disk(self, instance, disk_info):
        vm_ref = VMHelper.lookup(self._session, instance.name)
        new_base_copy_uuid = str(uuid.uuid4())
        new_cow_uuid = str(uuid.uuid4())
        params = {'instance_id': instance.id,
                  'old_base_copy_uuid': disk_info['base_copy'],
                  'old_cow_uuid': disk_info['cow'],
                  'new_base_copy_uuid': new_base_copy_uuid,
                  'new_cow_uuid': new_cow_uuid,
                  'sr_path': VMHelper.get_sr_path(self._session), }

        task = self._session.async_call_plugin('migration',
                'move_vhds_into_sr', {'params': pickle.dumps(params)})
        self._session.wait_for_task(instance.id, task)

        # Now we rescan the SR so we find the VHDs
        VMHelper.scan_default_sr(self._session)

        return new_cow_uuid

    def resize(self, instance, flavor):
        """Resize a running instance by changing it's RAM and disk size """
        raise NotImplementedError()

    def reboot(self, instance):
        """Reboot VM instance"""
        vm = self._get_vm_opaque_ref(instance)
        task = self._session.call_xenapi('Async.VM.clean_reboot', vm)
        self._session.wait_for_task(task, instance.id)

    def set_admin_password(self, instance, new_pass):
        """Set the root/admin password on the VM instance. This is done via
        an agent running on the VM. Communication between nova and the agent
        is done via writing xenstore records. Since communication is done over
        the XenAPI RPC calls, we need to encrypt the password. We're using a
        simple Diffie-Hellman class instead of the more advanced one in
        M2Crypto for compatibility with the agent code.
        """
        # Need to uniquely identify this request.
        transaction_id = str(uuid.uuid4())
        # The simple Diffie-Hellman class is used to manage key exchange.
        dh = SimpleDH()
        args = {'id': transaction_id, 'pub': str(dh.get_public())}
        resp = self._make_agent_call('key_init', instance, '', args)
        if resp is None:
            # No response from the agent
            return
        resp_dict = json.loads(resp)
        # Successful return code from key_init is 'D0'
        if resp_dict['returncode'] != 'D0':
            # There was some sort of error; the message will contain
            # a description of the error.
            raise RuntimeError(resp_dict['message'])
        agent_pub = int(resp_dict['message'])
        dh.compute_shared(agent_pub)
        enc_pass = dh.encrypt(new_pass)
        # Send the encrypted password
        args['enc_pass'] = enc_pass
        resp = self._make_agent_call('password', instance, '', args)
        if resp is None:
            # No response from the agent
            return
        resp_dict = json.loads(resp)
        # Successful return code from password is '0'
        if resp_dict['returncode'] != '0':
            raise RuntimeError(resp_dict['message'])
        return resp_dict['message']

    def _start(self, instance, vm):
        """Start an instance"""
        task = self._session.call_xenapi("Async.VM.start", vm, False, False)
        self._session.wait_for_task(task, instance.id)

    def inject_file(self, instance, b64_path, b64_contents):
        """Write a file to the VM instance. The path to which it is to be
        written and the contents of the file need to be supplied; both should
        be base64-encoded to prevent errors with non-ASCII characters being
        transmitted. If the agent does not support file injection, or the user
        has disabled it, a NotImplementedError will be raised.
        """
        # Files/paths *should* be base64-encoded at this point, but
        # double-check to make sure.
        b64_path = utils.ensure_b64_encoding(b64_path)
        b64_contents = utils.ensure_b64_encoding(b64_contents)

        # Need to uniquely identify this request.
        transaction_id = str(uuid.uuid4())
        args = {'id': transaction_id, 'b64_path': b64_path,
                'b64_contents': b64_contents}
        # If the agent doesn't support file injection, a NotImplementedError
        # will be raised with the appropriate message.
        resp = self._make_agent_call('inject_file', instance, '', args)
        resp_dict = json.loads(resp)
        if resp_dict['returncode'] != '0':
            # There was some other sort of error; the message will contain
            # a description of the error.
            raise RuntimeError(resp_dict['message'])
        return resp_dict['message']

    def _shutdown(self, instance, vm, hard=True):
<<<<<<< HEAD
        """Shutdown an instance """
=======
        """Shutdown an instance"""
>>>>>>> 458bf968
        state = self.get_info(instance['name'])['state']
        if state == power_state.SHUTDOWN:
            LOG.warn(_("VM %(vm)s already halted, skipping shutdown...") %
                     locals())
            return

        instance_id = instance.id
        LOG.debug(_("Shutting down VM for Instance %(instance_id)s")
                  % locals())
        try:
            task = None
            if hard:
<<<<<<< HEAD
                task = self._session.call_xenapi('Async.VM.hard_shutdown', vm)
            else:
                task = self._session.call_xenapi('Async.VM.clean_shutdown', vm)

            self._session.wait_for_task(instance.id, task)
=======
                task = self._session.call_xenapi("Async.VM.hard_shutdown", vm)
            else:
                task = self._session.call_xenapi("Async.VM.clean_shutdown", vm)

            self._session.wait_for_task(task, instance.id)
>>>>>>> 458bf968
        except self.XenAPI.Failure, exc:
            LOG.exception(exc)

    def _destroy_vdis(self, instance, vm):
        """Destroys all VDIs associated with a VM """
        instance_id = instance.id
        LOG.debug(_("Destroying VDIs for Instance %(instance_id)s")
                  % locals())
        vdis = VMHelper.lookup_vm_vdis(self._session, vm)

        if not vdis:
            return

        for vdi in vdis:
            try:
                task = self._session.call_xenapi('Async.VDI.destroy', vdi)
                self._session.wait_for_task(task, instance.id)
            except self.XenAPI.Failure, exc:
                LOG.exception(exc)

    def _destroy_kernel_ramdisk(self, instance, vm):
        """
        Three situations can occur:

            1. We have neither a ramdisk nor a kernel, in which case we are a
               RAW image and can omit this step

            2. We have one or the other, in which case, we should flag as an
               error

            3. We have both, in which case we safely remove both the kernel
               and the ramdisk.
        """
        instance_id = instance.id
        if not instance.kernel_id and not instance.ramdisk_id:
            # 1. No kernel or ramdisk
            LOG.debug(_("Instance %(instance_id)s using RAW or VHD, "
                        "skipping kernel and ramdisk deletion") % locals())
            return

        if not (instance.kernel_id and instance.ramdisk_id):
            # 2. We only have kernel xor ramdisk
            raise exception.NotFound(
                _("Instance %(instance_id)s has a kernel or ramdisk but not "
                  "both" % locals()))

        # 3. We have both kernel and ramdisk
        (kernel, ramdisk) = VMHelper.lookup_kernel_ramdisk(
            self._session, vm)

        LOG.debug(_("Removing kernel/ramdisk files"))

        args = {'kernel-file': kernel, 'ramdisk-file': ramdisk}
        task = self._session.async_call_plugin(
            'glance', 'remove_kernel_ramdisk', args)
        self._session.wait_for_task(task, instance.id)

        LOG.debug(_("kernel/ramdisk files removed"))

    def _destroy_vm(self, instance, vm):
        """Destroys a VM record """
        instance_id = instance.id
        try:
            task = self._session.call_xenapi('Async.VM.destroy', vm)
            self._session.wait_for_task(task, instance_id)
        except self.XenAPI.Failure, exc:
            LOG.exception(exc)

        LOG.debug(_("Instance %(instance_id)s VM destroyed") % locals())

    def destroy(self, instance):
        """
        Destroy VM instance

        This is the method exposed by xenapi_conn.destroy(). The rest of the
        destroy_* methods are internal.
        """
        instance_id = instance.id
        LOG.info(_("Destroying VM for Instance %(instance_id)s") % locals())
        vm = VMHelper.lookup(self._session, instance.name)
        return self._destroy(instance, vm, shutdown=True)

    def _destroy(self, instance, vm, shutdown=True,
                 destroy_kernel_ramdisk=True):
        """
        Destroys VM instance by performing:

            1. A shutdown if requested
            2. Destroying associated VDIs
            3. Destroying kernel and ramdisk files (if necessary)
            4. Destroying that actual VM record
        """
        if vm is None:
            LOG.warning(_("VM is not present, skipping destroy..."))
            return

        if shutdown:
            self._shutdown(instance, vm)

        self._destroy_vdis(instance, vm)
        if destroy_kernel_ramdisk:
            self._destroy_kernel_ramdisk(instance, vm)
        self._destroy_vm(instance, vm)

    def _wait_with_callback(self, instance_id, task, callback):
        ret = None
        try:
            ret = self._session.wait_for_task(task, instance_id)
        except self.XenAPI.Failure, exc:
            LOG.exception(exc)
        callback(ret)

    def pause(self, instance, callback):
        """Pause VM instance"""
        vm = self._get_vm_opaque_ref(instance)
        task = self._session.call_xenapi('Async.VM.pause', vm)
        self._wait_with_callback(instance.id, task, callback)

    def unpause(self, instance, callback):
        """Unpause VM instance"""
        vm = self._get_vm_opaque_ref(instance)
        task = self._session.call_xenapi('Async.VM.unpause', vm)
        self._wait_with_callback(instance.id, task, callback)

    def suspend(self, instance, callback):
        """suspend the specified instance"""
        vm = self._get_vm_opaque_ref(instance)
        task = self._session.call_xenapi('Async.VM.suspend', vm)
        self._wait_with_callback(instance.id, task, callback)

    def resume(self, instance, callback):
        """resume the specified instance"""
        vm = self._get_vm_opaque_ref(instance)
        task = self._session.call_xenapi('Async.VM.resume', vm, False, True)
        self._wait_with_callback(instance.id, task, callback)

    def rescue(self, instance, callback):
        """Rescue the specified instance
            - shutdown the instance VM
            - set 'bootlock' to prevent the instance from starting in rescue
            - spawn a rescue VM (the vm name-label will be instance-N-rescue)

        """
        rescue_vm = VMHelper.lookup(self._session, instance.name + "-rescue")
        if rescue_vm:
            raise RuntimeError(_(
                "Instance is already in Rescue Mode: %s" % instance.name))

        vm = self._get_vm_opaque_ref(instance)
        self._shutdown(instance, vm)
        self._acquire_bootlock(vm)

        instance._rescue = True
        self.spawn(instance)
        rescue_vm = self._get_vm_opaque_ref(instance)

        vbd = self._session.get_xenapi().VM.get_VBDs(vm)[0]
        vdi_ref = self._session.get_xenapi().VBD.get_record(vbd)["VDI"]
        vbd_ref = VMHelper.create_vbd(
            self._session,
            rescue_vm,
            vdi_ref,
            1,
            False)

        self._session.call_xenapi("Async.VBD.plug", vbd_ref)

    def unrescue(self, instance, callback):
        """Unrescue the specified instance
            - unplug the instance VM's disk from the rescue VM
            - teardown the rescue VM
            - release the bootlock to allow the instance VM to start

        """
        rescue_vm = VMHelper.lookup(self._session, instance.name + "-rescue")

        if not rescue_vm:
            raise exception.NotFound(_(
                "Instance is not in Rescue Mode: %s" % instance.name))

        original_vm = self._get_vm_opaque_ref(instance)
        vbds = self._session.get_xenapi().VM.get_VBDs(rescue_vm)

        instance._rescue = False

        for vbd_ref in vbds:
            vbd = self._session.get_xenapi().VBD.get_record(vbd_ref)
            if vbd["userdevice"] == "1":
                VMHelper.unplug_vbd(self._session, vbd_ref)
                VMHelper.destroy_vbd(self._session, vbd_ref)

        task1 = self._session.call_xenapi("Async.VM.hard_shutdown", rescue_vm)
        self._session.wait_for_task(task1, instance.id)

        vdis = VMHelper.lookup_vm_vdis(self._session, rescue_vm)
        for vdi in vdis:
            try:
                task = self._session.call_xenapi('Async.VDI.destroy', vdi)
                self._session.wait_for_task(task, instance.id)
            except self.XenAPI.Failure:
                continue

        task2 = self._session.call_xenapi('Async.VM.destroy', rescue_vm)
        self._session.wait_for_task(task2, instance.id)

        self._release_bootlock(original_vm)
        self._start(instance, original_vm)

    def get_info(self, instance):
        """Return data about VM instance"""
        vm = self._get_vm_opaque_ref(instance)
        rec = self._session.get_xenapi().VM.get_record(vm)
        return VMHelper.compile_info(rec)

    def get_diagnostics(self, instance):
        """Return data about VM diagnostics"""
        vm = self._get_vm_opaque_ref(instance)
        rec = self._session.get_xenapi().VM.get_record(vm)
        return VMHelper.compile_diagnostics(self._session, rec)

    def get_console_output(self, instance):
        """Return snapshot of console"""
        # TODO: implement this to fix pylint!
        return 'FAKE CONSOLE OUTPUT of instance'

    def get_ajax_console(self, instance):
        """Return link to instance's ajax console"""
        # TODO: implement this!
        return 'http://fakeajaxconsole/fake_url'

    def inject_network_info(self, instance):
        """
        Generate the network info and make calls to place it into the
        xenstore and the xenstore param list

        """
        # TODO(tr3buchet) - remove comment in multi-nic
        # I've decided to go ahead and consider multiple IPs and networks
        # at this stage even though they aren't implemented because these will
        # be needed for multi-nic and there was no sense writing it for single
        # network/single IP and then having to turn around and re-write it
        vm_opaque_ref = self._get_vm_opaque_ref(instance.id)
        logging.debug(_("injecting network info to xenstore for vm: |%s|"),
                                                             vm_opaque_ref)
        admin_context = context.get_admin_context()
        IPs = db.fixed_ip_get_all_by_instance(admin_context, instance['id'])
        networks = db.network_get_all_by_instance(admin_context,
                                                  instance['id'])
        for network in networks:
            network_IPs = [ip for ip in IPs if ip.network_id == network.id]

            def ip_dict(ip):
                return {
                    "ip": ip.address,
                    "netmask": network["netmask"],
                    "enabled": "1"}

            def ip6_dict(ip6):
                return {
                    "ip": ip6.addressV6,
                    "netmask": ip6.netmaskV6,
                    "gateway": ip6.gatewayV6,
                    "enabled": "1"}

            mac_id = instance.mac_address.replace(':', '')
            location = 'vm-data/networking/%s' % mac_id
            mapping = {
                'label': network['label'],
                'gateway': network['gateway'],
                'mac': instance.mac_address,
                'dns': [network['dns']],
                'ips': [ip_dict(ip) for ip in network_IPs],
                'ip6s': [ip6_dict(ip) for ip in network_IPs]}

            self.write_to_param_xenstore(vm_opaque_ref, {location: mapping})

            try:
                self.write_to_xenstore(vm_opaque_ref, location,
                                                      mapping['location'])
            except KeyError:
                # catch KeyError for domid if instance isn't running
                pass

        return networks

    def create_vifs(self, instance, networks=None):
        """
        Creates vifs for an instance

        """
        vm_opaque_ref = self._get_vm_opaque_ref(instance.id)
        logging.debug(_("creating vif(s) for vm: |%s|"), vm_opaque_ref)
        if networks is None:
            networks = db.network_get_all_by_instance(admin_context,
                                                      instance['id'])
        # TODO(tr3buchet) - remove comment in multi-nic
        # this bit here about creating the vifs will be updated
        # in multi-nic to handle multiple IPs on the same network
        # and multiple networks
        # for now it works as there is only one of each
        for network in networks:
            bridge = network['bridge']
            network_ref = \
                NetworkHelper.find_network_with_bridge(self._session, bridge)

            if network_ref:
                try:
                    device = "1" if instance._rescue else "0"
                except AttributeError:
                    device = "0"

                VMHelper.create_vif(
                    self._session,
                    vm_opaque_ref,
                    network_ref,
                    instance.mac_address,
                    device)

    def reset_network(self, instance):
        """
        Creates uuid arg to pass to make_agent_call and calls it.

        """
        args = {'id': str(uuid.uuid4())}
        resp = self._make_agent_call('resetnetwork', instance, '', args)

    def list_from_xenstore(self, vm, path):
        """Runs the xenstore-ls command to get a listing of all records
        from 'path' downward. Returns a dict with the sub-paths as keys,
        and the value stored in those paths as values. If nothing is
        found at that path, returns None.
        """
        ret = self._make_xenstore_call('list_records', vm, path)
        return json.loads(ret)

    def read_from_xenstore(self, vm, path):
        """Returns the value stored in the xenstore record for the given VM
        at the specified location. A XenAPIPlugin.PluginError will be raised
        if any error is encountered in the read process.
        """
        try:
            ret = self._make_xenstore_call('read_record', vm, path,
                    {'ignore_missing_path': 'True'})
        except self.XenAPI.Failure, e:
            return None
        ret = json.loads(ret)
        if ret == "None":
            # Can't marshall None over RPC calls.
            return None
        return ret

    def write_to_xenstore(self, vm, path, value):
        """Writes the passed value to the xenstore record for the given VM
        at the specified location. A XenAPIPlugin.PluginError will be raised
        if any error is encountered in the write process.
        """
        return self._make_xenstore_call('write_record', vm, path,
                {'value': json.dumps(value)})

    def clear_xenstore(self, vm, path):
        """Deletes the VM's xenstore record for the specified path.
        If there is no such record, the request is ignored.
        """
        self._make_xenstore_call('delete_record', vm, path)

    def _make_xenstore_call(self, method, vm, path, addl_args={}):
        """Handles calls to the xenstore xenapi plugin."""
        return self._make_plugin_call('xenstore.py', method=method, vm=vm,
                path=path, addl_args=addl_args)

    def _make_agent_call(self, method, vm, path, addl_args={}):
        """Abstracts out the interaction with the agent xenapi plugin."""
        return self._make_plugin_call('agent', method=method, vm=vm,
                path=path, addl_args=addl_args)

    def _make_plugin_call(self, plugin, method, vm, path, addl_args={}):
        """Abstracts out the process of calling a method of a xenapi plugin.
        Any errors raised by the plugin will in turn raise a RuntimeError here.
        """
        instance_id = vm.id
        vm = self._get_vm_opaque_ref(vm)
        rec = self._session.get_xenapi().VM.get_record(vm)
        args = {'dom_id': rec['domid'], 'path': path}
        args.update(addl_args)
        try:
            task = self._session.async_call_plugin(plugin, method, args)
            ret = self._session.wait_for_task(task, instance_id)
        except self.XenAPI.Failure, e:
            ret = None
            err_trace = e.details[-1]
            err_msg = err_trace.splitlines()[-1]
            strargs = str(args)
            if 'TIMEOUT:' in err_msg:
                LOG.error(_('TIMEOUT: The call to %(method)s timed out. '
                        'VM id=%(instance_id)s; args=%(strargs)s') % locals())
            elif 'NOT IMPLEMENTED:' in err_msg:
                LOG.error(_('NOT IMPLEMENTED: The call to %(method)s is not'
                        ' supported by the agent. VM id=%(instance_id)s;'
                        ' args=%(strargs)s') % locals())
                raise NotImplementedError(err_msg)
            else:
                LOG.error(_('The call to %(method)s returned an error: %(e)s. '
                        'VM id=%(instance_id)s; args=%(strargs)s') % locals())
        return ret

    def add_to_xenstore(self, vm, path, key, value):
        """Adds the passed key/value pair to the xenstore record for
        the given VM at the specified location. A XenAPIPlugin.PluginError
        will be raised if any error is encountered in the write process.
        """
        current = self.read_from_xenstore(vm, path)
        if not current:
            # Nothing at that location
            current = {key: value}
        else:
            current[key] = value
        self.write_to_xenstore(vm, path, current)

    def remove_from_xenstore(self, vm, path, key_or_keys):
        """Takes either a single key or a list of keys and removes
        them from the xenstoreirecord data for the given VM.
        If the key doesn't exist, the request is ignored.
        """
        current = self.list_from_xenstore(vm, path)
        if not current:
            return
        if isinstance(key_or_keys, basestring):
            keys = [key_or_keys]
        else:
            keys = key_or_keys
        keys.sort(lambda x, y: cmp(y.count('/'), x.count('/')))
        for key in keys:
            if path:
                keypath = "%s/%s" % (path, key)
            else:
                keypath = key
            self._make_xenstore_call('delete_record', vm, keypath)

    ########################################################################
    ###### The following methods interact with the xenstore parameter
    ###### record, not the live xenstore. They were created before I
    ###### knew the difference, and are left in here in case they prove
    ###### to be useful. They all have '_param' added to their method
    ###### names to distinguish them. (dabo)
    ########################################################################
    def read_partial_from_param_xenstore(self, instance_or_vm, key_prefix):
        """Returns a dict of all the keys in the xenstore parameter record
        for the given instance that begin with the key_prefix.
        """
        data = self.read_from_param_xenstore(instance_or_vm)
        badkeys = [k for k in data.keys()
                if not k.startswith(key_prefix)]
        for badkey in badkeys:
            del data[badkey]
        return data

    def read_from_param_xenstore(self, instance_or_vm, keys=None):
        """Returns the xenstore parameter record data for the specified VM
        instance as a dict. Accepts an optional key or list of keys; if a
        value for 'keys' is passed, the returned dict is filtered to only
        return the values for those keys.
        """
        vm = self._get_vm_opaque_ref(instance_or_vm)
        data = self._session.call_xenapi_request('VM.get_xenstore_data',
                (vm, ))
        ret = {}
        if keys is None:
            keys = data.keys()
        elif isinstance(keys, basestring):
            keys = [keys]
        for key in keys:
            raw = data.get(key)
            if raw:
                ret[key] = json.loads(raw)
            else:
                ret[key] = raw
        return ret

    def add_to_param_xenstore(self, instance_or_vm, key, val):
        """Takes a key/value pair and adds it to the xenstore parameter
        record for the given vm instance. If the key exists in xenstore,
        it is overwritten"""
        vm = self._get_vm_opaque_ref(instance_or_vm)
        self.remove_from_param_xenstore(instance_or_vm, key)
        jsonval = json.dumps(val)
        self._session.call_xenapi_request('VM.add_to_xenstore_data',
                (vm, key, jsonval))

    def write_to_param_xenstore(self, instance_or_vm, mapping):
        """Takes a dict and writes each key/value pair to the xenstore
        parameter record for the given vm instance. Any existing data for
        those keys is overwritten.
        """
        for k, v in mapping.iteritems():
            self.add_to_param_xenstore(instance_or_vm, k, v)

    def remove_from_param_xenstore(self, instance_or_vm, key_or_keys):
        """Takes either a single key or a list of keys and removes
        them from the xenstore parameter record data for the given VM.
        If the key doesn't exist, the request is ignored.
        """
        vm = self._get_vm_opaque_ref(instance_or_vm)
        if isinstance(key_or_keys, basestring):
            keys = [key_or_keys]
        else:
            keys = key_or_keys
        for key in keys:
            self._session.call_xenapi_request('VM.remove_from_xenstore_data',
                    (vm, key))

    def clear_param_xenstore(self, instance_or_vm):
        """Removes all data from the xenstore parameter record for this VM."""
        self.write_to_param_xenstore(instance_or_vm, {})
    ########################################################################


def _runproc(cmd):
    pipe = subprocess.PIPE
    return subprocess.Popen([cmd], shell=True, stdin=pipe, stdout=pipe,
            stderr=pipe, close_fds=True)


class SimpleDH(object):
    """This class wraps all the functionality needed to implement
    basic Diffie-Hellman-Merkle key exchange in Python. It features
    intelligent defaults for the prime and base numbers needed for the
    calculation, while allowing you to supply your own. It requires that
    the openssl binary be installed on the system on which this is run,
    as it uses that to handle the encryption and decryption. If openssl
    is not available, a RuntimeError will be raised.
    """
    def __init__(self, prime=None, base=None, secret=None):
        """You can specify the values for prime and base if you wish;
        otherwise, reasonable default values will be used.
        """
        if prime is None:
            self._prime = 162259276829213363391578010288127
        else:
            self._prime = prime
        if base is None:
            self._base = 5
        else:
            self._base = base
        self._shared = self._public = None

        self._dh = M2Crypto.DH.set_params(
                self.dec_to_mpi(self._prime),
                self.dec_to_mpi(self._base))
        self._dh.gen_key()
        self._public = self.mpi_to_dec(self._dh.pub)

    def get_public(self):
        return self._public

    def compute_shared(self, other):
        self._shared = self.bin_to_dec(
                self._dh.compute_key(self.dec_to_mpi(other)))
        return self._shared

    def mpi_to_dec(self, mpi):
        bn = M2Crypto.m2.mpi_to_bn(mpi)
        hexval = M2Crypto.m2.bn_to_hex(bn)
        dec = int(hexval, 16)
        return dec

    def bin_to_dec(self, binval):
        bn = M2Crypto.m2.bin_to_bn(binval)
        hexval = M2Crypto.m2.bn_to_hex(bn)
        dec = int(hexval, 16)
        return dec

    def dec_to_mpi(self, dec):
        bn = M2Crypto.m2.dec_to_bn('%s' % dec)
        mpi = M2Crypto.m2.bn_to_mpi(bn)
        return mpi

    def _run_ssl(self, text, which):
        base_cmd = ('cat %(tmpfile)s | openssl enc -aes-128-cbc '
                '-a -pass pass:%(shared)s -nosalt %(dec_flag)s')
        if which.lower()[0] == 'd':
            dec_flag = ' -d'
        else:
            dec_flag = ''
        fd, tmpfile = tempfile.mkstemp()
        os.close(fd)
        file(tmpfile, 'w').write(text)
        shared = self._shared
        cmd = base_cmd % locals()
        proc = _runproc(cmd)
        proc.wait()
        err = proc.stderr.read()
        if err:
            raise RuntimeError(_('OpenSSL error: %s') % err)
        return proc.stdout.read()

    def encrypt(self, text):
        return self._run_ssl(text, 'enc')

    def decrypt(self, text):
        return self._run_ssl(text, 'dec')<|MERGE_RESOLUTION|>--- conflicted
+++ resolved
@@ -62,14 +62,15 @@
                 vms.append(rec["name_label"])
         return vms
 
-    def power_on(self, instance):
+    def _start(self, instance, vm_ref=None):
         """Power on a VM instance"""
-        vm = VMHelper.lookup(self._session, instance.name)
-        if vm is  None:
+        if not vm_ref:
+            vm_ref = VMHelper.lookup(self._session, instance.name)
+        if vm_ref is None:
             raise exception(_('Attempted to power on non-existent instance'
             ' bad instance id %s') % instance.id)
         LOG.debug(_("Starting instance %s"), instance.name)
-        self._session.call_xenapi('VM.start', vm, False, False)
+        self._session.call_xenapi('VM.start', vm_ref, False, False)
 
     def spawn(self, instance, disk):
         """Create VM instance"""
@@ -261,8 +262,8 @@
                     self._session, instance.id, template_vdi_uuids, image_id)
         finally:
             if template_vm_ref:
-                self.virt._destroy(self.instance, template_vm_ref, shutdown=False,
-                        destroy_kernel_ramdisk=False)
+                self.virt._destroy(self.instance, template_vm_ref,
+                        shutdown=False, destroy_kernel_ramdisk=False)
 
         logging.debug(_("Finished snapshot and upload for VM %s"), instance)
 
@@ -329,8 +330,8 @@
 
         finally:
             if template_vm_ref:
-                self.virt._destroy(self.instance, template_vm_ref, shutdown=False,
-                        destroy_kernel_ramdisk=False)
+                self.virt._destroy(self.instance, template_vm_ref,
+                        shutdown=False, destroy_kernel_ramdisk=False)
 
         # TODO(mdietz): we could also consider renaming these to something
         # sensible so we don't need to blindly pass around dictionaries
@@ -404,11 +405,6 @@
             raise RuntimeError(resp_dict['message'])
         return resp_dict['message']
 
-    def _start(self, instance, vm):
-        """Start an instance"""
-        task = self._session.call_xenapi("Async.VM.start", vm, False, False)
-        self._session.wait_for_task(task, instance.id)
-
     def inject_file(self, instance, b64_path, b64_contents):
         """Write a file to the VM instance. The path to which it is to be
         written and the contents of the file need to be supplied; both should
@@ -436,11 +432,7 @@
         return resp_dict['message']
 
     def _shutdown(self, instance, vm, hard=True):
-<<<<<<< HEAD
-        """Shutdown an instance """
-=======
         """Shutdown an instance"""
->>>>>>> 458bf968
         state = self.get_info(instance['name'])['state']
         if state == power_state.SHUTDOWN:
             LOG.warn(_("VM %(vm)s already halted, skipping shutdown...") %
@@ -453,19 +445,10 @@
         try:
             task = None
             if hard:
-<<<<<<< HEAD
-                task = self._session.call_xenapi('Async.VM.hard_shutdown', vm)
+                task = self._session.call_xenapi("Async.VM.hard_shutdown", vm)
             else:
                 task = self._session.call_xenapi('Async.VM.clean_shutdown', vm)
-
-            self._session.wait_for_task(instance.id, task)
-=======
-                task = self._session.call_xenapi("Async.VM.hard_shutdown", vm)
-            else:
-                task = self._session.call_xenapi("Async.VM.clean_shutdown", vm)
-
             self._session.wait_for_task(task, instance.id)
->>>>>>> 458bf968
         except self.XenAPI.Failure, exc:
             LOG.exception(exc)
 
